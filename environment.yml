--- conflicted
+++ resolved
@@ -93,7 +93,6 @@
   - zlib=1.3.1
   - zstd=1.5.6
   - pip:
-<<<<<<< HEAD
       - exceptiongroup==1.2.2
       - geopandas==1.0.1
       - iniconfig==2.0.0
@@ -105,11 +104,6 @@
       - pytest==8.3.4
       - python-dateutil==2.9.0.post0
       - pytz==2024.2
-      - sar-antarctica==0.1
       - six==1.17.0
       - tomli==2.2.1
-      - tzdata==2024.2
-=======
-    - click==8.1.8
-    - pytest==8.3.4
->>>>>>> 11aee0e7
+      - tzdata==2024.2