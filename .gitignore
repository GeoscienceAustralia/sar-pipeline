--- conflicted
+++ resolved
@@ -31,11 +31,9 @@
 # ignore the burst_db project
 burst_db
 
-<<<<<<< HEAD
 # ignore coverage files and reports
 .coverage
 coverage.*
-=======
+
 # ignore the version file made by setuptools_scm
-sar_pipeline/_version.py
->>>>>>> 3fce9528
+sar_pipeline/_version.py