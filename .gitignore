*.so.*
credentials
__pycache__
.vscode

build
*.egg-info
.*cache
*.tif
*.vrt
.data

# ignore NCI config directory
sar_pipeline/nci/configs

# ignore files used to generate test data
tests/sar_pipeline/data/copernicus_30m_world/generate_test_data.ipynb
tests/sar_pipeline/data/**/*.json

# include test data files
!tests/sar_pipeline/data/**/*.tif
!tests/sar_pipeline/data/**/*.vrt

# ignore secret files
*.secret
<<<<<<< HEAD
# pixi environments
.pixi
*.egg-info
=======

# ignore the burst_db project
burst_db
>>>>>>> 060e4755
<|MERGE_RESOLUTION|>--- conflicted
+++ resolved
@@ -23,12 +23,10 @@
 
 # ignore secret files
 *.secret
-<<<<<<< HEAD
+
 # pixi environments
 .pixi
 *.egg-info
-=======
 
 # ignore the burst_db project
-burst_db
->>>>>>> 060e4755
+burst_db