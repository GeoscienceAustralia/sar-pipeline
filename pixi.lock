version: 6
environments:
  default:
    channels:
    - url: https://conda.anaconda.org/conda-forge/
    - url: https://conda.anaconda.org/avalentino/
    - url: https://conda.anaconda.org/s1-etad/
    indexes:
    - https://pypi.org/simple
    packages:
      linux-64:
      - conda: https://conda.anaconda.org/conda-forge/linux-64/_libgcc_mutex-0.1-conda_forge.tar.bz2
      - conda: https://conda.anaconda.org/conda-forge/linux-64/_openmp_mutex-4.5-2_gnu.tar.bz2
      - conda: https://conda.anaconda.org/conda-forge/noarch/affine-2.4.0-pyhd8ed1ab_1.conda
      - conda: https://conda.anaconda.org/conda-forge/linux-64/aom-3.9.1-hac33072_0.conda
      - conda: https://conda.anaconda.org/conda-forge/noarch/argcomplete-3.6.2-pyhd8ed1ab_0.conda
      - conda: https://conda.anaconda.org/conda-forge/noarch/argon2-cffi-23.1.0-pyhd8ed1ab_1.conda
      - conda: https://conda.anaconda.org/conda-forge/linux-64/argon2-cffi-bindings-21.2.0-py312h66e93f0_5.conda
      - conda: https://conda.anaconda.org/conda-forge/noarch/arrow-1.3.0-pyhd8ed1ab_1.conda
      - conda: https://conda.anaconda.org/conda-forge/noarch/attrs-25.3.0-pyh71513ae_0.conda
      - conda: https://conda.anaconda.org/conda-forge/noarch/babel-2.17.0-pyhd8ed1ab_0.conda
      - conda: https://conda.anaconda.org/conda-forge/linux-64/bcrypt-4.3.0-py312h12e396e_0.conda
      - conda: https://conda.anaconda.org/conda-forge/linux-64/blosc-1.21.6-he440d0b_1.conda
      - conda: https://conda.anaconda.org/conda-forge/noarch/branca-0.8.1-pyhd8ed1ab_0.conda
      - conda: https://conda.anaconda.org/conda-forge/linux-64/brotli-1.1.0-hb9d3cd8_2.conda
      - conda: https://conda.anaconda.org/conda-forge/linux-64/brotli-bin-1.1.0-hb9d3cd8_2.conda
      - conda: https://conda.anaconda.org/conda-forge/linux-64/brotli-python-1.1.0-py312h2ec8cdc_2.conda
      - conda: https://conda.anaconda.org/conda-forge/linux-64/bzip2-1.0.8-h4bc722e_7.conda
      - conda: https://conda.anaconda.org/conda-forge/linux-64/c-ares-1.34.4-hb9d3cd8_0.conda
      - conda: https://conda.anaconda.org/conda-forge/linux-64/ca-certificates-2025.1.31-hbcca054_0.conda
      - conda: https://conda.anaconda.org/conda-forge/noarch/certifi-2025.1.31-pyhd8ed1ab_0.conda
      - conda: https://conda.anaconda.org/conda-forge/linux-64/cffi-1.17.1-py312h06ac9bb_0.conda
      - conda: https://conda.anaconda.org/conda-forge/linux-64/cftime-1.6.4-py312hc0a28a1_1.conda
      - conda: https://conda.anaconda.org/conda-forge/noarch/charset-normalizer-3.4.1-pyhd8ed1ab_0.conda
      - conda: https://conda.anaconda.org/conda-forge/noarch/click-8.1.8-pyh707e725_0.conda
      - conda: https://conda.anaconda.org/conda-forge/noarch/click-plugins-1.1.1-pyhd8ed1ab_1.conda
      - conda: https://conda.anaconda.org/conda-forge/noarch/cligj-0.7.2-pyhd8ed1ab_2.conda
      - conda: https://conda.anaconda.org/conda-forge/noarch/colour-0.1.5-pyhd8ed1ab_2.conda
      - conda: https://conda.anaconda.org/conda-forge/linux-64/contourpy-1.3.1-py312h68727a3_0.conda
      - conda: https://conda.anaconda.org/conda-forge/linux-64/cryptography-44.0.2-py312hda17c39_0.conda
      - conda: https://conda.anaconda.org/conda-forge/noarch/cycler-0.12.1-pyhd8ed1ab_1.conda
      - conda: https://conda.anaconda.org/conda-forge/linux-64/cyrus-sasl-2.1.27-h54b06d7_7.conda
      - conda: https://conda.anaconda.org/conda-forge/linux-64/dav1d-1.2.1-hd590300_0.conda
      - conda: https://conda.anaconda.org/conda-forge/noarch/dill-0.3.9-pyhd8ed1ab_1.conda
      - conda: https://conda.anaconda.org/conda-forge/noarch/folium-0.19.5-pyhd8ed1ab_0.conda
      - conda: https://conda.anaconda.org/conda-forge/linux-64/fonttools-4.56.0-py312h178313f_0.conda
      - conda: https://conda.anaconda.org/conda-forge/linux-64/freetype-2.13.3-h48d6fc4_0.conda
      - conda: https://conda.anaconda.org/conda-forge/linux-64/freexl-2.0.0-h9dce30a_2.conda
      - conda: https://conda.anaconda.org/conda-forge/noarch/furl-2.1.4-pyhd8ed1ab_0.conda
      - conda: https://conda.anaconda.org/conda-forge/linux-64/gdal-3.10.2-py312hc55c449_5.conda
      - conda: https://conda.anaconda.org/conda-forge/noarch/geoalchemy2-0.13.3-pyhd8ed1ab_0.conda
      - conda: https://conda.anaconda.org/conda-forge/noarch/geopandas-1.0.1-pyhd8ed1ab_3.conda
      - conda: https://conda.anaconda.org/conda-forge/noarch/geopandas-base-1.0.1-pyha770c72_3.conda
      - conda: https://conda.anaconda.org/conda-forge/linux-64/geos-3.13.1-h97f6797_0.conda
      - conda: https://conda.anaconda.org/conda-forge/linux-64/geotiff-1.7.4-h239500f_2.conda
      - conda: https://conda.anaconda.org/conda-forge/linux-64/giflib-5.2.2-hd590300_0.conda
      - conda: https://conda.anaconda.org/conda-forge/linux-64/greenlet-3.1.1-py312h2ec8cdc_1.conda
      - conda: https://conda.anaconda.org/conda-forge/noarch/h2-4.2.0-pyhd8ed1ab_0.conda
      - conda: https://conda.anaconda.org/conda-forge/linux-64/hdf4-4.2.15-h2a13503_7.conda
      - conda: https://conda.anaconda.org/conda-forge/linux-64/hdf5-1.14.4-nompi_h2d575fe_105.conda
      - conda: https://conda.anaconda.org/conda-forge/noarch/hpack-4.1.0-pyhd8ed1ab_0.conda
      - conda: https://conda.anaconda.org/conda-forge/noarch/hyperframe-6.1.0-pyhd8ed1ab_0.conda
      - conda: https://conda.anaconda.org/conda-forge/linux-64/icu-75.1-he02047a_0.conda
      - conda: https://conda.anaconda.org/conda-forge/noarch/idna-3.10-pyhd8ed1ab_1.conda
      - conda: https://conda.anaconda.org/conda-forge/noarch/importlib-metadata-8.6.1-pyha770c72_0.conda
      - conda: https://conda.anaconda.org/conda-forge/noarch/infinity-1.5-pyhd8ed1ab_1.conda
      - conda: https://conda.anaconda.org/conda-forge/noarch/intervals-0.9.2-pyhd8ed1ab_1.conda
      - conda: https://conda.anaconda.org/conda-forge/noarch/jinja2-3.1.6-pyhd8ed1ab_0.conda
      - conda: https://conda.anaconda.org/conda-forge/noarch/joblib-1.4.2-pyhd8ed1ab_1.conda
      - conda: https://conda.anaconda.org/conda-forge/linux-64/json-c-0.18-h6688a6e_0.conda
      - conda: https://conda.anaconda.org/conda-forge/linux-64/keyutils-1.6.1-h166bdaf_0.tar.bz2
      - conda: https://conda.anaconda.org/conda-forge/linux-64/kiwisolver-1.4.8-py312h84d6215_0.conda
      - conda: https://conda.anaconda.org/conda-forge/linux-64/krb5-1.21.3-h659f571_0.conda
      - conda: https://conda.anaconda.org/conda-forge/linux-64/lcms2-2.17-h717163a_0.conda
      - conda: https://conda.anaconda.org/conda-forge/linux-64/ld_impl_linux-64-2.43-h712a8e2_4.conda
      - conda: https://conda.anaconda.org/conda-forge/linux-64/lerc-4.0.0-h27087fc_0.tar.bz2
      - conda: https://conda.anaconda.org/conda-forge/linux-64/libaec-1.1.3-h59595ed_0.conda
      - conda: https://conda.anaconda.org/conda-forge/linux-64/libarchive-3.7.7-h4585015_3.conda
      - conda: https://conda.anaconda.org/conda-forge/linux-64/libavif16-1.2.1-hbb36593_2.conda
      - conda: https://conda.anaconda.org/conda-forge/linux-64/libblas-3.9.0-31_h59b9bed_openblas.conda
      - conda: https://conda.anaconda.org/conda-forge/linux-64/libbrotlicommon-1.1.0-hb9d3cd8_2.conda
      - conda: https://conda.anaconda.org/conda-forge/linux-64/libbrotlidec-1.1.0-hb9d3cd8_2.conda
      - conda: https://conda.anaconda.org/conda-forge/linux-64/libbrotlienc-1.1.0-hb9d3cd8_2.conda
      - conda: https://conda.anaconda.org/conda-forge/linux-64/libcblas-3.9.0-31_he106b2a_openblas.conda
      - conda: https://conda.anaconda.org/conda-forge/linux-64/libcurl-8.13.0-h332b0f4_0.conda
      - conda: https://conda.anaconda.org/conda-forge/linux-64/libde265-1.0.15-h00ab1b0_0.conda
      - conda: https://conda.anaconda.org/conda-forge/linux-64/libdeflate-1.23-h4ddbbb0_0.conda
      - conda: https://conda.anaconda.org/conda-forge/linux-64/libedit-3.1.20250104-pl5321h7949ede_0.conda
      - conda: https://conda.anaconda.org/conda-forge/linux-64/libev-4.33-hd590300_2.conda
      - conda: https://conda.anaconda.org/conda-forge/linux-64/libexpat-2.7.0-h5888daf_0.conda
      - conda: https://conda.anaconda.org/conda-forge/linux-64/libffi-3.4.6-h2dba641_1.conda
      - conda: https://conda.anaconda.org/conda-forge/linux-64/libgcc-14.2.0-h767d61c_2.conda
      - conda: https://conda.anaconda.org/conda-forge/linux-64/libgcc-ng-14.2.0-h69a702a_2.conda
      - conda: https://conda.anaconda.org/conda-forge/linux-64/libgdal-core-3.10.2-hae73b24_5.conda
      - conda: https://conda.anaconda.org/conda-forge/linux-64/libgfortran-14.2.0-h69a702a_2.conda
      - conda: https://conda.anaconda.org/conda-forge/linux-64/libgfortran5-14.2.0-hf1ad2bd_2.conda
      - conda: https://conda.anaconda.org/conda-forge/linux-64/libgomp-14.2.0-h767d61c_2.conda
      - conda: https://conda.anaconda.org/conda-forge/linux-64/libheif-1.19.7-gpl_hc18d805_100.conda
      - conda: https://conda.anaconda.org/conda-forge/linux-64/libiconv-1.18-h4ce23a2_1.conda
      - conda: https://conda.anaconda.org/conda-forge/linux-64/libjpeg-turbo-3.0.0-hd590300_1.conda
      - conda: https://conda.anaconda.org/conda-forge/linux-64/libkml-1.3.0-hf539b9f_1021.conda
      - conda: https://conda.anaconda.org/conda-forge/linux-64/liblapack-3.9.0-31_h7ac8fdf_openblas.conda
      - conda: https://conda.anaconda.org/conda-forge/linux-64/liblzma-5.6.4-hb9d3cd8_0.conda
      - conda: https://conda.anaconda.org/conda-forge/linux-64/libnetcdf-4.9.2-nompi_h5ddbaa4_116.conda
      - conda: https://conda.anaconda.org/conda-forge/linux-64/libnghttp2-1.64.0-h161d5f1_0.conda
      - conda: https://conda.anaconda.org/conda-forge/linux-64/libnsl-2.0.1-hd590300_0.conda
      - conda: https://conda.anaconda.org/conda-forge/linux-64/libntlm-1.8-hb9d3cd8_0.conda
      - conda: https://conda.anaconda.org/conda-forge/linux-64/libopenblas-0.3.29-pthreads_h94d23a6_0.conda
      - conda: https://conda.anaconda.org/conda-forge/linux-64/libpng-1.6.47-h943b412_0.conda
      - conda: https://conda.anaconda.org/conda-forge/linux-64/libpq-17.4-h27ae623_1.conda
      - conda: https://conda.anaconda.org/conda-forge/linux-64/librttopo-1.1.0-hd718a1a_18.conda
      - conda: https://conda.anaconda.org/conda-forge/linux-64/libspatialite-5.1.0-he17ca71_14.conda
      - conda: https://conda.anaconda.org/conda-forge/linux-64/libsqlite-3.49.1-hee588c1_2.conda
      - conda: https://conda.anaconda.org/conda-forge/linux-64/libssh2-1.11.1-hf672d98_0.conda
      - conda: https://conda.anaconda.org/conda-forge/linux-64/libstdcxx-14.2.0-h8f9b012_2.conda
      - conda: https://conda.anaconda.org/conda-forge/linux-64/libstdcxx-ng-14.2.0-h4852527_2.conda
      - conda: https://conda.anaconda.org/conda-forge/linux-64/libtiff-4.7.0-hd9ff511_3.conda
      - conda: https://conda.anaconda.org/conda-forge/linux-64/libuuid-2.38.1-h0b41bf4_0.conda
      - conda: https://conda.anaconda.org/conda-forge/linux-64/libwebp-base-1.5.0-h851e524_0.conda
      - conda: https://conda.anaconda.org/conda-forge/linux-64/libxcb-1.17.0-h8a09558_0.conda
      - conda: https://conda.anaconda.org/conda-forge/linux-64/libxcrypt-4.4.36-hd590300_1.conda
      - conda: https://conda.anaconda.org/conda-forge/linux-64/libxml2-2.13.7-h8d12d68_0.conda
      - conda: https://conda.anaconda.org/conda-forge/linux-64/libxslt-1.1.39-h76b75d6_0.conda
      - conda: https://conda.anaconda.org/conda-forge/linux-64/libzip-1.11.2-h6991a6a_0.conda
      - conda: https://conda.anaconda.org/conda-forge/linux-64/libzlib-1.3.1-hb9d3cd8_2.conda
      - conda: https://conda.anaconda.org/conda-forge/linux-64/lxml-5.3.1-py312he28fd5a_0.conda
      - conda: https://conda.anaconda.org/conda-forge/linux-64/lz4-c-1.10.0-h5888daf_1.conda
      - conda: https://conda.anaconda.org/conda-forge/linux-64/lzo-2.10-hd590300_1001.conda
      - conda: https://conda.anaconda.org/conda-forge/noarch/mapclassify-2.8.1-pyhd8ed1ab_1.conda
      - conda: https://conda.anaconda.org/conda-forge/linux-64/markupsafe-3.0.2-py312h178313f_1.conda
      - conda: https://conda.anaconda.org/conda-forge/linux-64/matplotlib-base-3.10.1-py312hd3ec401_0.conda
      - conda: https://conda.anaconda.org/conda-forge/linux-64/minizip-4.0.7-h05a5f5f_3.conda
      - conda: https://conda.anaconda.org/conda-forge/linux-64/multiprocess-0.70.17-py312h66e93f0_1.conda
      - conda: https://conda.anaconda.org/conda-forge/noarch/munkres-1.1.4-pyh9f0ad1d_0.tar.bz2
      - conda: https://conda.anaconda.org/conda-forge/linux-64/ncurses-6.5-h2d0b736_3.conda
      - conda: https://conda.anaconda.org/conda-forge/linux-64/netcdf4-1.7.2-nompi_py312ha728dd9_101.conda
      - conda: https://conda.anaconda.org/conda-forge/noarch/networkx-3.4.2-pyh267e887_2.conda
      - conda: https://conda.anaconda.org/conda-forge/linux-64/numpy-1.26.4-py312heda63a1_0.conda
      - conda: https://conda.anaconda.org/conda-forge/linux-64/openjpeg-2.5.3-h5fbd93e_0.conda
      - conda: https://conda.anaconda.org/conda-forge/linux-64/openldap-2.6.9-he970967_0.conda
      - conda: https://conda.anaconda.org/conda-forge/linux-64/openssl-3.4.1-h7b32b05_0.conda
      - conda: https://conda.anaconda.org/conda-forge/noarch/orderedmultidict-1.0.1-pyhd8ed1ab_2.conda
      - conda: https://conda.anaconda.org/conda-forge/noarch/packaging-24.2-pyhd8ed1ab_2.conda
      - conda: https://conda.anaconda.org/conda-forge/linux-64/pandas-2.2.3-py312hf9745cd_1.conda
      - conda: https://conda.anaconda.org/conda-forge/noarch/passlib-1.7.4-pyhd8ed1ab_2.conda
      - conda: https://conda.anaconda.org/conda-forge/noarch/pathos-0.3.3-pyhd8ed1ab_1.conda
      - conda: https://conda.anaconda.org/conda-forge/linux-64/pcre2-10.44-hba22ea6_2.conda
      - conda: https://conda.anaconda.org/conda-forge/linux-64/pendulum-3.0.0-py312h12e396e_1.conda
      - conda: https://conda.anaconda.org/conda-forge/noarch/phonenumbers-9.0.2-pyhd8ed1ab_0.conda
      - conda: https://conda.anaconda.org/conda-forge/linux-64/pillow-11.1.0-py312h80c1187_0.conda
      - conda: https://conda.anaconda.org/conda-forge/noarch/pox-0.3.5-pyhd8ed1ab_1.conda
      - conda: https://conda.anaconda.org/conda-forge/noarch/ppft-1.7.6.9-pyhd8ed1ab_1.conda
      - conda: https://conda.anaconda.org/conda-forge/noarch/progressbar2-4.5.0-pyhd8ed1ab_1.conda
      - conda: https://conda.anaconda.org/conda-forge/linux-64/proj-9.6.0-h0054346_1.conda
      - conda: https://conda.anaconda.org/conda-forge/linux-64/psycopg2-2.9.9-py312hfaedaf9_2.conda
      - conda: https://conda.anaconda.org/conda-forge/linux-64/pthread-stubs-0.4-hb9d3cd8_1002.conda
      - conda: https://conda.anaconda.org/conda-forge/noarch/pycparser-2.22-pyh29332c3_1.conda
      - conda: https://conda.anaconda.org/conda-forge/noarch/pymap3d-3.1.0-pyhd8ed1ab_1.conda
      - conda: https://conda.anaconda.org/conda-forge/linux-64/pyogrio-0.10.0-py312h02b19dd_1.conda
      - conda: https://conda.anaconda.org/conda-forge/noarch/pyparsing-3.2.3-pyhd8ed1ab_1.conda
      - conda: https://conda.anaconda.org/conda-forge/linux-64/pyproj-3.7.1-py312h03c6e1f_1.conda
      - conda: https://conda.anaconda.org/conda-forge/noarch/pyrosar-0.28.0-pyhd8ed1ab_0.conda
      - conda: https://conda.anaconda.org/conda-forge/noarch/pysocks-1.7.1-pyha55dd90_7.conda
      - conda: https://conda.anaconda.org/conda-forge/linux-64/python-3.12.9-h9e4cc4f_1_cpython.conda
      - conda: https://conda.anaconda.org/conda-forge/noarch/python-dateutil-2.9.0.post0-pyhff2d567_1.conda
      - conda: https://conda.anaconda.org/conda-forge/noarch/python-tzdata-2025.2-pyhd8ed1ab_0.conda
      - conda: https://conda.anaconda.org/conda-forge/noarch/python-utils-3.9.1-pyhff2d567_1.conda
      - conda: https://conda.anaconda.org/conda-forge/linux-64/python_abi-3.12-6_cp312.conda
      - conda: https://conda.anaconda.org/conda-forge/noarch/pytz-2024.1-pyhd8ed1ab_0.conda
      - conda: https://conda.anaconda.org/conda-forge/linux-64/pyyaml-6.0.2-py312h178313f_2.conda
      - conda: https://conda.anaconda.org/conda-forge/linux-64/qhull-2020.2-h434a139_5.conda
      - conda: https://conda.anaconda.org/conda-forge/linux-64/rasterio-1.4.3-py312h021bea1_1.conda
      - conda: https://conda.anaconda.org/conda-forge/linux-64/rav1e-0.6.6-he8a937b_2.conda
      - conda: https://conda.anaconda.org/conda-forge/linux-64/readline-8.2-h8c095d6_2.conda
      - conda: https://conda.anaconda.org/conda-forge/noarch/requests-2.32.3-pyhd8ed1ab_1.conda
      - conda: https://conda.anaconda.org/conda-forge/noarch/s1etad-0.5.5-pyhd8ed1ab_0.conda
      - conda: https://conda.anaconda.org/s1-etad/noarch/s1etad_tools-0.8.1-py_0.tar.bz2
      - conda: https://conda.anaconda.org/conda-forge/linux-64/scikit-learn-1.6.1-py312h7a48858_0.conda
      - conda: https://conda.anaconda.org/conda-forge/linux-64/scipy-1.15.2-py312ha707e6e_0.conda
      - conda: https://conda.anaconda.org/conda-forge/noarch/sentineleof-0.11.0-pyhd8ed1ab_0.conda
      - conda: https://conda.anaconda.org/conda-forge/noarch/setuptools-75.8.2-pyhff2d567_0.conda
      - conda: https://conda.anaconda.org/conda-forge/noarch/setuptools-scm-8.2.1-pyhd8ed1ab_0.conda
      - conda: https://conda.anaconda.org/conda-forge/noarch/setuptools_scm-8.2.1-hd8ed1ab_0.conda
      - conda: https://conda.anaconda.org/conda-forge/linux-64/shapely-2.1.0-py312h21f5128_0.conda
      - conda: https://conda.anaconda.org/conda-forge/noarch/simplekml-1.3.6-pyhd8ed1ab_1.conda
      - conda: https://conda.anaconda.org/conda-forge/noarch/six-1.17.0-pyhd8ed1ab_0.conda
      - conda: https://conda.anaconda.org/conda-forge/linux-64/snappy-1.2.1-h8bd8927_1.conda
      - conda: https://conda.anaconda.org/conda-forge/noarch/snuggs-1.4.7-pyhd8ed1ab_2.conda
      - conda: https://conda.anaconda.org/conda-forge/noarch/spatialist-0.14.0-pyhd8ed1ab_1.conda
      - conda: https://conda.anaconda.org/conda-forge/linux-64/sqlalchemy-1.4.54-py312h66e93f0_0.conda
      - conda: https://conda.anaconda.org/conda-forge/noarch/sqlalchemy-utils-0.41.2-hd8ed1ab_2.conda
      - conda: https://conda.anaconda.org/conda-forge/noarch/sqlalchemy-utils-arrow-0.41.2-hd8ed1ab_2.conda
      - conda: https://conda.anaconda.org/conda-forge/noarch/sqlalchemy-utils-babel-0.41.2-hd8ed1ab_2.conda
      - conda: https://conda.anaconda.org/conda-forge/noarch/sqlalchemy-utils-base-0.41.2-pyhd8ed1ab_2.conda
      - conda: https://conda.anaconda.org/conda-forge/noarch/sqlalchemy-utils-color-0.41.2-hd8ed1ab_2.conda
      - conda: https://conda.anaconda.org/conda-forge/noarch/sqlalchemy-utils-encrypted-0.41.2-hd8ed1ab_2.conda
      - conda: https://conda.anaconda.org/conda-forge/noarch/sqlalchemy-utils-intervals-0.41.2-hd8ed1ab_2.conda
      - conda: https://conda.anaconda.org/conda-forge/noarch/sqlalchemy-utils-password-0.41.2-hd8ed1ab_2.conda
      - conda: https://conda.anaconda.org/conda-forge/noarch/sqlalchemy-utils-pendulum-0.41.2-hd8ed1ab_2.conda
      - conda: https://conda.anaconda.org/conda-forge/noarch/sqlalchemy-utils-phone-0.41.2-hd8ed1ab_2.conda
      - conda: https://conda.anaconda.org/conda-forge/noarch/sqlalchemy-utils-timezone-0.41.2-hd8ed1ab_2.conda
      - conda: https://conda.anaconda.org/conda-forge/noarch/sqlalchemy-utils-url-0.41.2-hd8ed1ab_2.conda
      - conda: https://conda.anaconda.org/conda-forge/linux-64/sqlite-3.49.1-h9eae976_2.conda
      - conda: https://conda.anaconda.org/conda-forge/linux-64/svt-av1-3.0.2-h5888daf_0.conda
      - conda: https://conda.anaconda.org/conda-forge/noarch/tblib-3.1.0-pyhd8ed1ab_0.conda
      - conda: https://conda.anaconda.org/conda-forge/noarch/threadpoolctl-3.6.0-pyhecae5ae_0.conda
      - conda: https://conda.anaconda.org/conda-forge/linux-64/time-machine-2.16.0-py312h66e93f0_0.conda
      - conda: https://conda.anaconda.org/conda-forge/linux-64/tk-8.6.13-noxft_h4845f30_101.conda
      - conda: https://conda.anaconda.org/conda-forge/noarch/tomli-2.2.1-pyhd8ed1ab_1.conda
      - conda: https://conda.anaconda.org/conda-forge/noarch/types-python-dateutil-2.9.0.20241206-pyhd8ed1ab_0.conda
      - conda: https://conda.anaconda.org/conda-forge/noarch/typing-extensions-4.13.0-h9fa5a19_1.conda
      - conda: https://conda.anaconda.org/conda-forge/noarch/typing_extensions-4.13.0-pyh29332c3_1.conda
      - conda: https://conda.anaconda.org/conda-forge/noarch/tzdata-2025b-h78e105d_0.conda
      - conda: https://conda.anaconda.org/conda-forge/linux-64/unicodedata2-16.0.0-py312h66e93f0_0.conda
      - conda: https://conda.anaconda.org/conda-forge/linux-64/uriparser-0.9.8-hac33072_0.conda
      - conda: https://conda.anaconda.org/conda-forge/noarch/urllib3-2.3.0-pyhd8ed1ab_0.conda
      - conda: https://conda.anaconda.org/conda-forge/linux-64/x265-3.5-h924138e_3.tar.bz2
      - conda: https://conda.anaconda.org/conda-forge/linux-64/xerces-c-3.2.5-h988505b_2.conda
      - conda: https://conda.anaconda.org/conda-forge/linux-64/xorg-libxau-1.0.12-hb9d3cd8_0.conda
      - conda: https://conda.anaconda.org/conda-forge/linux-64/xorg-libxdmcp-1.1.5-hb9d3cd8_0.conda
      - conda: https://conda.anaconda.org/conda-forge/noarch/xyzservices-2025.1.0-pyhd8ed1ab_0.conda
      - conda: https://conda.anaconda.org/conda-forge/linux-64/yaml-0.2.5-h7f98852_2.tar.bz2
      - conda: https://conda.anaconda.org/conda-forge/noarch/zipp-3.21.0-pyhd8ed1ab_1.conda
      - conda: https://conda.anaconda.org/conda-forge/linux-64/zlib-1.3.1-hb9d3cd8_2.conda
      - conda: https://conda.anaconda.org/conda-forge/linux-64/zstandard-0.23.0-py312h66e93f0_1.conda
      - conda: https://conda.anaconda.org/conda-forge/linux-64/zstd-1.5.7-hb8e6e7a_2.conda
      - pypi: https://files.pythonhosted.org/packages/e1/05/ee10f74a3b3d2263445f4cfa8d3b0258284f98fe4897b2d68f55970d15de/asf_search-8.1.1-py3-none-any.whl
      - pypi: https://files.pythonhosted.org/packages/b7/23/19fbca3ca1614c69b7bc1aa15839ef355b8ccf434e1ad8b190f7ebfdc261/boto3-1.37.27-py3-none-any.whl
      - pypi: https://files.pythonhosted.org/packages/c3/48/f2670866a36d2dd68f7c93897fb9ec6c693bca1bb73cb867a173c2ad92c3/botocore-1.37.27-py3-none-any.whl
      - pypi: https://files.pythonhosted.org/packages/a4/29/db12aa4dda81580be1999824a689bd52aa40061fc12c9ccdc3feab5ea718/dateparser-1.2.0-py2.py3-none-any.whl
      - pypi: https://files.pythonhosted.org/packages/a7/da/3c137006ff5f0433f0fb076b1ebe4a7bf7b5ee1e8811b5486af98b500dd5/h5py-3.13.0-cp312-cp312-manylinux_2_17_x86_64.manylinux2014_x86_64.whl
      - pypi: https://files.pythonhosted.org/packages/31/b4/b9b800c45527aadd64d5b442f9b932b00648617eb5d63d2c7a6587b7cafc/jmespath-1.0.1-py3-none-any.whl
      - pypi: https://files.pythonhosted.org/packages/08/94/6f93e55886cae4076dfe1c5c0a768963f6faca34d7cd27a2ee6800e29387/pystac-1.12.2-py3-none-any.whl
      - pypi: https://files.pythonhosted.org/packages/fb/13/e3b075031a738c9598c51cfbc4c7879e26729c53aa9cca59211c44235314/regex-2024.11.6-cp312-cp312-manylinux_2_17_x86_64.manylinux2014_x86_64.whl
      - pypi: https://files.pythonhosted.org/packages/c2/36/dfc1ebc0081e6d39924a2cc53654497f967a084a436bb64402dfce4254d9/ruamel.yaml-0.18.10-py3-none-any.whl
      - pypi: https://files.pythonhosted.org/packages/44/d0/3f68a86e006448fb6c005aee66565b9eb89014a70c491d70c08de597f8e4/ruamel.yaml.clib-0.2.12-cp312-cp312-manylinux_2_17_x86_64.manylinux2014_x86_64.whl
      - pypi: https://files.pythonhosted.org/packages/f2/ea/5db30ed6ae5c5d681b38bc459aba542d9633cb2cfea27c48753e83f236ff/s1_orbits-0.1.3-py3-none-any.whl
      - pypi: https://files.pythonhosted.org/packages/86/62/8d3fc3ec6640161a5649b2cddbbf2b9fa39c92541225b33f117c37c5a2eb/s3transfer-0.11.4-py3-none-any.whl
      - pypi: https://files.pythonhosted.org/packages/e7/b0/c23bd61e1b32c9b96fbca996c87784e196a812da8d621d8d04851f6c8181/tenacity-8.2.2-py3-none-any.whl
      - pypi: https://files.pythonhosted.org/packages/c2/14/e2a54fabd4f08cd7af1c07030603c3356b74da07f7cc056e600436edfa17/tzlocal-5.3.1-py3-none-any.whl
      - pypi: .
  dev:
    channels:
    - url: https://conda.anaconda.org/conda-forge/
    - url: https://conda.anaconda.org/avalentino/
    - url: https://conda.anaconda.org/s1-etad/
    indexes:
    - https://pypi.org/simple
    packages:
      linux-64:
      - conda: https://conda.anaconda.org/conda-forge/linux-64/_libgcc_mutex-0.1-conda_forge.tar.bz2
      - conda: https://conda.anaconda.org/conda-forge/linux-64/_openmp_mutex-4.5-2_gnu.tar.bz2
      - conda: https://conda.anaconda.org/conda-forge/noarch/affine-2.4.0-pyhd8ed1ab_1.conda
      - conda: https://conda.anaconda.org/conda-forge/linux-64/aom-3.9.1-hac33072_0.conda
      - conda: https://conda.anaconda.org/conda-forge/noarch/argcomplete-3.6.2-pyhd8ed1ab_0.conda
      - conda: https://conda.anaconda.org/conda-forge/noarch/argon2-cffi-23.1.0-pyhd8ed1ab_1.conda
      - conda: https://conda.anaconda.org/conda-forge/linux-64/argon2-cffi-bindings-21.2.0-py312h66e93f0_5.conda
      - conda: https://conda.anaconda.org/conda-forge/noarch/arrow-1.3.0-pyhd8ed1ab_1.conda
      - conda: https://conda.anaconda.org/conda-forge/noarch/attrs-25.3.0-pyh71513ae_0.conda
      - conda: https://conda.anaconda.org/conda-forge/noarch/babel-2.17.0-pyhd8ed1ab_0.conda
      - conda: https://conda.anaconda.org/conda-forge/linux-64/bcrypt-4.3.0-py312h12e396e_0.conda
      - conda: https://conda.anaconda.org/conda-forge/linux-64/blosc-1.21.6-he440d0b_1.conda
      - conda: https://conda.anaconda.org/conda-forge/noarch/branca-0.8.1-pyhd8ed1ab_0.conda
      - conda: https://conda.anaconda.org/conda-forge/linux-64/brotli-1.1.0-hb9d3cd8_2.conda
      - conda: https://conda.anaconda.org/conda-forge/linux-64/brotli-bin-1.1.0-hb9d3cd8_2.conda
      - conda: https://conda.anaconda.org/conda-forge/linux-64/brotli-python-1.1.0-py312h2ec8cdc_2.conda
      - conda: https://conda.anaconda.org/conda-forge/linux-64/bzip2-1.0.8-h4bc722e_7.conda
      - conda: https://conda.anaconda.org/conda-forge/linux-64/c-ares-1.34.4-hb9d3cd8_0.conda
      - conda: https://conda.anaconda.org/conda-forge/linux-64/ca-certificates-2025.1.31-hbcca054_0.conda
      - conda: https://conda.anaconda.org/conda-forge/noarch/certifi-2025.1.31-pyhd8ed1ab_0.conda
      - conda: https://conda.anaconda.org/conda-forge/linux-64/cffi-1.17.1-py312h06ac9bb_0.conda
      - conda: https://conda.anaconda.org/conda-forge/noarch/cfgv-3.3.1-pyhd8ed1ab_1.conda
      - conda: https://conda.anaconda.org/conda-forge/linux-64/cftime-1.6.4-py312hc0a28a1_1.conda
      - conda: https://conda.anaconda.org/conda-forge/noarch/charset-normalizer-3.4.1-pyhd8ed1ab_0.conda
      - conda: https://conda.anaconda.org/conda-forge/noarch/click-8.1.8-pyh707e725_0.conda
      - conda: https://conda.anaconda.org/conda-forge/noarch/click-plugins-1.1.1-pyhd8ed1ab_1.conda
      - conda: https://conda.anaconda.org/conda-forge/noarch/cligj-0.7.2-pyhd8ed1ab_2.conda
      - conda: https://conda.anaconda.org/conda-forge/noarch/colorama-0.4.6-pyhd8ed1ab_1.conda
      - conda: https://conda.anaconda.org/conda-forge/noarch/colour-0.1.5-pyhd8ed1ab_2.conda
      - conda: https://conda.anaconda.org/conda-forge/linux-64/contourpy-1.3.1-py312h68727a3_0.conda
      - conda: https://conda.anaconda.org/conda-forge/linux-64/coverage-7.8.0-py312h178313f_0.conda
      - conda: https://conda.anaconda.org/conda-forge/linux-64/cryptography-44.0.2-py312hda17c39_0.conda
      - conda: https://conda.anaconda.org/conda-forge/noarch/cycler-0.12.1-pyhd8ed1ab_1.conda
      - conda: https://conda.anaconda.org/conda-forge/linux-64/cyrus-sasl-2.1.27-h54b06d7_7.conda
      - conda: https://conda.anaconda.org/conda-forge/linux-64/dav1d-1.2.1-hd590300_0.conda
      - conda: https://conda.anaconda.org/conda-forge/noarch/dill-0.3.9-pyhd8ed1ab_1.conda
      - conda: https://conda.anaconda.org/conda-forge/noarch/distlib-0.3.9-pyhd8ed1ab_1.conda
      - conda: https://conda.anaconda.org/conda-forge/noarch/exceptiongroup-1.2.2-pyhd8ed1ab_1.conda
      - conda: https://conda.anaconda.org/conda-forge/noarch/filelock-3.18.0-pyhd8ed1ab_0.conda
      - conda: https://conda.anaconda.org/conda-forge/noarch/folium-0.19.5-pyhd8ed1ab_0.conda
      - conda: https://conda.anaconda.org/conda-forge/linux-64/fonttools-4.56.0-py312h178313f_0.conda
      - conda: https://conda.anaconda.org/conda-forge/linux-64/freetype-2.13.3-h48d6fc4_0.conda
      - conda: https://conda.anaconda.org/conda-forge/linux-64/freexl-2.0.0-h9dce30a_2.conda
      - conda: https://conda.anaconda.org/conda-forge/noarch/furl-2.1.4-pyhd8ed1ab_0.conda
      - conda: https://conda.anaconda.org/conda-forge/linux-64/gdal-3.10.2-py312hc55c449_5.conda
      - conda: https://conda.anaconda.org/conda-forge/noarch/geoalchemy2-0.13.3-pyhd8ed1ab_0.conda
      - conda: https://conda.anaconda.org/conda-forge/noarch/geopandas-1.0.1-pyhd8ed1ab_3.conda
      - conda: https://conda.anaconda.org/conda-forge/noarch/geopandas-base-1.0.1-pyha770c72_3.conda
      - conda: https://conda.anaconda.org/conda-forge/linux-64/geos-3.13.1-h97f6797_0.conda
      - conda: https://conda.anaconda.org/conda-forge/linux-64/geotiff-1.7.4-h239500f_2.conda
      - conda: https://conda.anaconda.org/conda-forge/linux-64/giflib-5.2.2-hd590300_0.conda
      - conda: https://conda.anaconda.org/conda-forge/linux-64/greenlet-3.1.1-py312h2ec8cdc_1.conda
      - conda: https://conda.anaconda.org/conda-forge/noarch/h2-4.2.0-pyhd8ed1ab_0.conda
      - conda: https://conda.anaconda.org/conda-forge/linux-64/hdf4-4.2.15-h2a13503_7.conda
      - conda: https://conda.anaconda.org/conda-forge/linux-64/hdf5-1.14.4-nompi_h2d575fe_105.conda
      - conda: https://conda.anaconda.org/conda-forge/noarch/hpack-4.1.0-pyhd8ed1ab_0.conda
      - conda: https://conda.anaconda.org/conda-forge/noarch/hyperframe-6.1.0-pyhd8ed1ab_0.conda
      - conda: https://conda.anaconda.org/conda-forge/linux-64/icu-75.1-he02047a_0.conda
      - conda: https://conda.anaconda.org/conda-forge/noarch/identify-2.6.9-pyhd8ed1ab_0.conda
      - conda: https://conda.anaconda.org/conda-forge/noarch/idna-3.10-pyhd8ed1ab_1.conda
      - conda: https://conda.anaconda.org/conda-forge/noarch/importlib-metadata-8.6.1-pyha770c72_0.conda
      - conda: https://conda.anaconda.org/conda-forge/noarch/infinity-1.5-pyhd8ed1ab_1.conda
      - conda: https://conda.anaconda.org/conda-forge/noarch/iniconfig-2.0.0-pyhd8ed1ab_1.conda
      - conda: https://conda.anaconda.org/conda-forge/noarch/intervals-0.9.2-pyhd8ed1ab_1.conda
      - conda: https://conda.anaconda.org/conda-forge/noarch/jinja2-3.1.6-pyhd8ed1ab_0.conda
      - conda: https://conda.anaconda.org/conda-forge/noarch/joblib-1.4.2-pyhd8ed1ab_1.conda
      - conda: https://conda.anaconda.org/conda-forge/linux-64/json-c-0.18-h6688a6e_0.conda
      - conda: https://conda.anaconda.org/conda-forge/linux-64/keyutils-1.6.1-h166bdaf_0.tar.bz2
      - conda: https://conda.anaconda.org/conda-forge/linux-64/kiwisolver-1.4.8-py312h84d6215_0.conda
      - conda: https://conda.anaconda.org/conda-forge/linux-64/krb5-1.21.3-h659f571_0.conda
      - conda: https://conda.anaconda.org/conda-forge/linux-64/lcms2-2.17-h717163a_0.conda
      - conda: https://conda.anaconda.org/conda-forge/linux-64/ld_impl_linux-64-2.43-h712a8e2_4.conda
      - conda: https://conda.anaconda.org/conda-forge/linux-64/lerc-4.0.0-h27087fc_0.tar.bz2
      - conda: https://conda.anaconda.org/conda-forge/linux-64/libaec-1.1.3-h59595ed_0.conda
      - conda: https://conda.anaconda.org/conda-forge/linux-64/libarchive-3.7.7-h4585015_3.conda
      - conda: https://conda.anaconda.org/conda-forge/linux-64/libavif16-1.2.1-hbb36593_2.conda
      - conda: https://conda.anaconda.org/conda-forge/linux-64/libblas-3.9.0-31_h59b9bed_openblas.conda
      - conda: https://conda.anaconda.org/conda-forge/linux-64/libbrotlicommon-1.1.0-hb9d3cd8_2.conda
      - conda: https://conda.anaconda.org/conda-forge/linux-64/libbrotlidec-1.1.0-hb9d3cd8_2.conda
      - conda: https://conda.anaconda.org/conda-forge/linux-64/libbrotlienc-1.1.0-hb9d3cd8_2.conda
      - conda: https://conda.anaconda.org/conda-forge/linux-64/libcblas-3.9.0-31_he106b2a_openblas.conda
      - conda: https://conda.anaconda.org/conda-forge/linux-64/libcurl-8.13.0-h332b0f4_0.conda
      - conda: https://conda.anaconda.org/conda-forge/linux-64/libde265-1.0.15-h00ab1b0_0.conda
      - conda: https://conda.anaconda.org/conda-forge/linux-64/libdeflate-1.23-h4ddbbb0_0.conda
      - conda: https://conda.anaconda.org/conda-forge/linux-64/libedit-3.1.20250104-pl5321h7949ede_0.conda
      - conda: https://conda.anaconda.org/conda-forge/linux-64/libev-4.33-hd590300_2.conda
      - conda: https://conda.anaconda.org/conda-forge/linux-64/libexpat-2.7.0-h5888daf_0.conda
      - conda: https://conda.anaconda.org/conda-forge/linux-64/libffi-3.4.6-h2dba641_1.conda
      - conda: https://conda.anaconda.org/conda-forge/linux-64/libgcc-14.2.0-h767d61c_2.conda
      - conda: https://conda.anaconda.org/conda-forge/linux-64/libgcc-ng-14.2.0-h69a702a_2.conda
      - conda: https://conda.anaconda.org/conda-forge/linux-64/libgdal-core-3.10.2-hae73b24_5.conda
      - conda: https://conda.anaconda.org/conda-forge/linux-64/libgfortran-14.2.0-h69a702a_2.conda
      - conda: https://conda.anaconda.org/conda-forge/linux-64/libgfortran5-14.2.0-hf1ad2bd_2.conda
      - conda: https://conda.anaconda.org/conda-forge/linux-64/libgomp-14.2.0-h767d61c_2.conda
      - conda: https://conda.anaconda.org/conda-forge/linux-64/libheif-1.19.7-gpl_hc18d805_100.conda
      - conda: https://conda.anaconda.org/conda-forge/linux-64/libiconv-1.18-h4ce23a2_1.conda
      - conda: https://conda.anaconda.org/conda-forge/linux-64/libjpeg-turbo-3.0.0-hd590300_1.conda
      - conda: https://conda.anaconda.org/conda-forge/linux-64/libkml-1.3.0-hf539b9f_1021.conda
      - conda: https://conda.anaconda.org/conda-forge/linux-64/liblapack-3.9.0-31_h7ac8fdf_openblas.conda
      - conda: https://conda.anaconda.org/conda-forge/linux-64/liblzma-5.6.4-hb9d3cd8_0.conda
      - conda: https://conda.anaconda.org/conda-forge/linux-64/libnetcdf-4.9.2-nompi_h5ddbaa4_116.conda
      - conda: https://conda.anaconda.org/conda-forge/linux-64/libnghttp2-1.64.0-h161d5f1_0.conda
      - conda: https://conda.anaconda.org/conda-forge/linux-64/libnsl-2.0.1-hd590300_0.conda
      - conda: https://conda.anaconda.org/conda-forge/linux-64/libntlm-1.8-hb9d3cd8_0.conda
      - conda: https://conda.anaconda.org/conda-forge/linux-64/libopenblas-0.3.29-pthreads_h94d23a6_0.conda
      - conda: https://conda.anaconda.org/conda-forge/linux-64/libpng-1.6.47-h943b412_0.conda
      - conda: https://conda.anaconda.org/conda-forge/linux-64/libpq-17.4-h27ae623_1.conda
      - conda: https://conda.anaconda.org/conda-forge/linux-64/librttopo-1.1.0-hd718a1a_18.conda
      - conda: https://conda.anaconda.org/conda-forge/linux-64/libspatialite-5.1.0-he17ca71_14.conda
      - conda: https://conda.anaconda.org/conda-forge/linux-64/libsqlite-3.49.1-hee588c1_2.conda
      - conda: https://conda.anaconda.org/conda-forge/linux-64/libssh2-1.11.1-hf672d98_0.conda
      - conda: https://conda.anaconda.org/conda-forge/linux-64/libstdcxx-14.2.0-h8f9b012_2.conda
      - conda: https://conda.anaconda.org/conda-forge/linux-64/libstdcxx-ng-14.2.0-h4852527_2.conda
      - conda: https://conda.anaconda.org/conda-forge/linux-64/libtiff-4.7.0-hd9ff511_3.conda
      - conda: https://conda.anaconda.org/conda-forge/linux-64/libuuid-2.38.1-h0b41bf4_0.conda
      - conda: https://conda.anaconda.org/conda-forge/linux-64/libwebp-base-1.5.0-h851e524_0.conda
      - conda: https://conda.anaconda.org/conda-forge/linux-64/libxcb-1.17.0-h8a09558_0.conda
      - conda: https://conda.anaconda.org/conda-forge/linux-64/libxcrypt-4.4.36-hd590300_1.conda
      - conda: https://conda.anaconda.org/conda-forge/linux-64/libxml2-2.13.7-h8d12d68_0.conda
      - conda: https://conda.anaconda.org/conda-forge/linux-64/libxslt-1.1.39-h76b75d6_0.conda
      - conda: https://conda.anaconda.org/conda-forge/linux-64/libzip-1.11.2-h6991a6a_0.conda
      - conda: https://conda.anaconda.org/conda-forge/linux-64/libzlib-1.3.1-hb9d3cd8_2.conda
      - conda: https://conda.anaconda.org/conda-forge/linux-64/lxml-5.3.1-py312he28fd5a_0.conda
      - conda: https://conda.anaconda.org/conda-forge/linux-64/lz4-c-1.10.0-h5888daf_1.conda
      - conda: https://conda.anaconda.org/conda-forge/linux-64/lzo-2.10-hd590300_1001.conda
      - conda: https://conda.anaconda.org/conda-forge/noarch/mapclassify-2.8.1-pyhd8ed1ab_1.conda
      - conda: https://conda.anaconda.org/conda-forge/linux-64/markupsafe-3.0.2-py312h178313f_1.conda
      - conda: https://conda.anaconda.org/conda-forge/linux-64/matplotlib-base-3.10.1-py312hd3ec401_0.conda
      - conda: https://conda.anaconda.org/conda-forge/linux-64/minizip-4.0.7-h05a5f5f_3.conda
      - conda: https://conda.anaconda.org/conda-forge/linux-64/multiprocess-0.70.17-py312h66e93f0_1.conda
      - conda: https://conda.anaconda.org/conda-forge/noarch/munkres-1.1.4-pyh9f0ad1d_0.tar.bz2
      - conda: https://conda.anaconda.org/conda-forge/linux-64/ncurses-6.5-h2d0b736_3.conda
      - conda: https://conda.anaconda.org/conda-forge/linux-64/netcdf4-1.7.2-nompi_py312ha728dd9_101.conda
      - conda: https://conda.anaconda.org/conda-forge/noarch/networkx-3.4.2-pyh267e887_2.conda
      - conda: https://conda.anaconda.org/conda-forge/noarch/nodeenv-1.9.1-pyhd8ed1ab_1.conda
      - conda: https://conda.anaconda.org/conda-forge/linux-64/numpy-1.26.4-py312heda63a1_0.conda
      - conda: https://conda.anaconda.org/conda-forge/linux-64/openjpeg-2.5.3-h5fbd93e_0.conda
      - conda: https://conda.anaconda.org/conda-forge/linux-64/openldap-2.6.9-he970967_0.conda
      - conda: https://conda.anaconda.org/conda-forge/linux-64/openssl-3.4.1-h7b32b05_0.conda
      - conda: https://conda.anaconda.org/conda-forge/noarch/orderedmultidict-1.0.1-pyhd8ed1ab_2.conda
      - conda: https://conda.anaconda.org/conda-forge/noarch/packaging-24.2-pyhd8ed1ab_2.conda
      - conda: https://conda.anaconda.org/conda-forge/linux-64/pandas-2.2.3-py312hf9745cd_1.conda
      - conda: https://conda.anaconda.org/conda-forge/noarch/passlib-1.7.4-pyhd8ed1ab_2.conda
      - conda: https://conda.anaconda.org/conda-forge/noarch/pathos-0.3.3-pyhd8ed1ab_1.conda
      - conda: https://conda.anaconda.org/conda-forge/linux-64/pcre2-10.44-hba22ea6_2.conda
      - conda: https://conda.anaconda.org/conda-forge/linux-64/pendulum-3.0.0-py312h12e396e_1.conda
      - conda: https://conda.anaconda.org/conda-forge/noarch/phonenumbers-9.0.2-pyhd8ed1ab_0.conda
      - conda: https://conda.anaconda.org/conda-forge/linux-64/pillow-11.1.0-py312h80c1187_0.conda
      - conda: https://conda.anaconda.org/conda-forge/noarch/platformdirs-4.3.7-pyh29332c3_0.conda
      - conda: https://conda.anaconda.org/conda-forge/noarch/pluggy-1.5.0-pyhd8ed1ab_1.conda
      - conda: https://conda.anaconda.org/conda-forge/noarch/pox-0.3.5-pyhd8ed1ab_1.conda
      - conda: https://conda.anaconda.org/conda-forge/noarch/ppft-1.7.6.9-pyhd8ed1ab_1.conda
      - conda: https://conda.anaconda.org/conda-forge/noarch/pre-commit-4.2.0-pyha770c72_0.conda
      - conda: https://conda.anaconda.org/conda-forge/noarch/progressbar2-4.5.0-pyhd8ed1ab_1.conda
      - conda: https://conda.anaconda.org/conda-forge/linux-64/proj-9.6.0-h0054346_1.conda
      - conda: https://conda.anaconda.org/conda-forge/linux-64/psycopg2-2.9.9-py312hfaedaf9_2.conda
      - conda: https://conda.anaconda.org/conda-forge/linux-64/pthread-stubs-0.4-hb9d3cd8_1002.conda
      - conda: https://conda.anaconda.org/conda-forge/noarch/pycparser-2.22-pyh29332c3_1.conda
      - conda: https://conda.anaconda.org/conda-forge/noarch/pymap3d-3.1.0-pyhd8ed1ab_1.conda
      - conda: https://conda.anaconda.org/conda-forge/linux-64/pyogrio-0.10.0-py312h02b19dd_1.conda
      - conda: https://conda.anaconda.org/conda-forge/noarch/pyparsing-3.2.3-pyhd8ed1ab_1.conda
      - conda: https://conda.anaconda.org/conda-forge/linux-64/pyproj-3.7.1-py312h03c6e1f_1.conda
      - conda: https://conda.anaconda.org/conda-forge/noarch/pyrosar-0.28.0-pyhd8ed1ab_0.conda
      - conda: https://conda.anaconda.org/conda-forge/noarch/pysocks-1.7.1-pyha55dd90_7.conda
      - conda: https://conda.anaconda.org/conda-forge/noarch/pytest-8.3.5-pyhd8ed1ab_0.conda
      - conda: https://conda.anaconda.org/conda-forge/linux-64/python-3.12.9-h9e4cc4f_1_cpython.conda
      - conda: https://conda.anaconda.org/conda-forge/noarch/python-dateutil-2.9.0.post0-pyhff2d567_1.conda
      - conda: https://conda.anaconda.org/conda-forge/noarch/python-tzdata-2025.2-pyhd8ed1ab_0.conda
      - conda: https://conda.anaconda.org/conda-forge/noarch/python-utils-3.9.1-pyhff2d567_1.conda
      - conda: https://conda.anaconda.org/conda-forge/linux-64/python_abi-3.12-6_cp312.conda
      - conda: https://conda.anaconda.org/conda-forge/noarch/pytz-2024.1-pyhd8ed1ab_0.conda
      - conda: https://conda.anaconda.org/conda-forge/linux-64/pyyaml-6.0.2-py312h178313f_2.conda
      - conda: https://conda.anaconda.org/conda-forge/linux-64/qhull-2020.2-h434a139_5.conda
      - conda: https://conda.anaconda.org/conda-forge/linux-64/rasterio-1.4.3-py312h021bea1_1.conda
      - conda: https://conda.anaconda.org/conda-forge/linux-64/rav1e-0.6.6-he8a937b_2.conda
      - conda: https://conda.anaconda.org/conda-forge/linux-64/readline-8.2-h8c095d6_2.conda
      - conda: https://conda.anaconda.org/conda-forge/noarch/requests-2.32.3-pyhd8ed1ab_1.conda
      - conda: https://conda.anaconda.org/conda-forge/noarch/s1etad-0.5.5-pyhd8ed1ab_0.conda
      - conda: https://conda.anaconda.org/s1-etad/noarch/s1etad_tools-0.8.1-py_0.tar.bz2
      - conda: https://conda.anaconda.org/conda-forge/linux-64/scikit-learn-1.6.1-py312h7a48858_0.conda
      - conda: https://conda.anaconda.org/conda-forge/linux-64/scipy-1.15.2-py312ha707e6e_0.conda
      - conda: https://conda.anaconda.org/conda-forge/noarch/sentineleof-0.11.0-pyhd8ed1ab_0.conda
      - conda: https://conda.anaconda.org/conda-forge/noarch/setuptools-75.8.2-pyhff2d567_0.conda
      - conda: https://conda.anaconda.org/conda-forge/noarch/setuptools-scm-8.2.1-pyhd8ed1ab_0.conda
      - conda: https://conda.anaconda.org/conda-forge/noarch/setuptools_scm-8.2.1-hd8ed1ab_0.conda
      - conda: https://conda.anaconda.org/conda-forge/linux-64/shapely-2.1.0-py312h21f5128_0.conda
      - conda: https://conda.anaconda.org/conda-forge/noarch/simplekml-1.3.6-pyhd8ed1ab_1.conda
      - conda: https://conda.anaconda.org/conda-forge/noarch/six-1.17.0-pyhd8ed1ab_0.conda
      - conda: https://conda.anaconda.org/conda-forge/linux-64/snappy-1.2.1-h8bd8927_1.conda
      - conda: https://conda.anaconda.org/conda-forge/noarch/snuggs-1.4.7-pyhd8ed1ab_2.conda
      - conda: https://conda.anaconda.org/conda-forge/noarch/spatialist-0.14.0-pyhd8ed1ab_1.conda
      - conda: https://conda.anaconda.org/conda-forge/linux-64/sqlalchemy-1.4.54-py312h66e93f0_0.conda
      - conda: https://conda.anaconda.org/conda-forge/noarch/sqlalchemy-utils-0.41.2-hd8ed1ab_2.conda
      - conda: https://conda.anaconda.org/conda-forge/noarch/sqlalchemy-utils-arrow-0.41.2-hd8ed1ab_2.conda
      - conda: https://conda.anaconda.org/conda-forge/noarch/sqlalchemy-utils-babel-0.41.2-hd8ed1ab_2.conda
      - conda: https://conda.anaconda.org/conda-forge/noarch/sqlalchemy-utils-base-0.41.2-pyhd8ed1ab_2.conda
      - conda: https://conda.anaconda.org/conda-forge/noarch/sqlalchemy-utils-color-0.41.2-hd8ed1ab_2.conda
      - conda: https://conda.anaconda.org/conda-forge/noarch/sqlalchemy-utils-encrypted-0.41.2-hd8ed1ab_2.conda
      - conda: https://conda.anaconda.org/conda-forge/noarch/sqlalchemy-utils-intervals-0.41.2-hd8ed1ab_2.conda
      - conda: https://conda.anaconda.org/conda-forge/noarch/sqlalchemy-utils-password-0.41.2-hd8ed1ab_2.conda
      - conda: https://conda.anaconda.org/conda-forge/noarch/sqlalchemy-utils-pendulum-0.41.2-hd8ed1ab_2.conda
      - conda: https://conda.anaconda.org/conda-forge/noarch/sqlalchemy-utils-phone-0.41.2-hd8ed1ab_2.conda
      - conda: https://conda.anaconda.org/conda-forge/noarch/sqlalchemy-utils-timezone-0.41.2-hd8ed1ab_2.conda
      - conda: https://conda.anaconda.org/conda-forge/noarch/sqlalchemy-utils-url-0.41.2-hd8ed1ab_2.conda
      - conda: https://conda.anaconda.org/conda-forge/linux-64/sqlite-3.49.1-h9eae976_2.conda
      - conda: https://conda.anaconda.org/conda-forge/linux-64/svt-av1-3.0.2-h5888daf_0.conda
      - conda: https://conda.anaconda.org/conda-forge/noarch/tblib-3.1.0-pyhd8ed1ab_0.conda
      - conda: https://conda.anaconda.org/conda-forge/noarch/threadpoolctl-3.6.0-pyhecae5ae_0.conda
      - conda: https://conda.anaconda.org/conda-forge/linux-64/time-machine-2.16.0-py312h66e93f0_0.conda
      - conda: https://conda.anaconda.org/conda-forge/linux-64/tk-8.6.13-noxft_h4845f30_101.conda
      - conda: https://conda.anaconda.org/conda-forge/noarch/tomli-2.2.1-pyhd8ed1ab_1.conda
      - conda: https://conda.anaconda.org/conda-forge/noarch/types-python-dateutil-2.9.0.20241206-pyhd8ed1ab_0.conda
      - conda: https://conda.anaconda.org/conda-forge/noarch/typing-extensions-4.13.0-h9fa5a19_1.conda
      - conda: https://conda.anaconda.org/conda-forge/noarch/typing_extensions-4.13.0-pyh29332c3_1.conda
      - conda: https://conda.anaconda.org/conda-forge/noarch/tzdata-2025b-h78e105d_0.conda
      - conda: https://conda.anaconda.org/conda-forge/linux-64/ukkonen-1.0.1-py312h68727a3_5.conda
      - conda: https://conda.anaconda.org/conda-forge/linux-64/unicodedata2-16.0.0-py312h66e93f0_0.conda
      - conda: https://conda.anaconda.org/conda-forge/linux-64/uriparser-0.9.8-hac33072_0.conda
      - conda: https://conda.anaconda.org/conda-forge/noarch/urllib3-2.3.0-pyhd8ed1ab_0.conda
      - conda: https://conda.anaconda.org/conda-forge/noarch/virtualenv-20.30.0-pyhd8ed1ab_0.conda
      - conda: https://conda.anaconda.org/conda-forge/linux-64/x265-3.5-h924138e_3.tar.bz2
      - conda: https://conda.anaconda.org/conda-forge/linux-64/xerces-c-3.2.5-h988505b_2.conda
      - conda: https://conda.anaconda.org/conda-forge/linux-64/xorg-libxau-1.0.12-hb9d3cd8_0.conda
      - conda: https://conda.anaconda.org/conda-forge/linux-64/xorg-libxdmcp-1.1.5-hb9d3cd8_0.conda
      - conda: https://conda.anaconda.org/conda-forge/noarch/xyzservices-2025.1.0-pyhd8ed1ab_0.conda
      - conda: https://conda.anaconda.org/conda-forge/linux-64/yaml-0.2.5-h7f98852_2.tar.bz2
      - conda: https://conda.anaconda.org/conda-forge/noarch/zipp-3.21.0-pyhd8ed1ab_1.conda
      - conda: https://conda.anaconda.org/conda-forge/linux-64/zlib-1.3.1-hb9d3cd8_2.conda
      - conda: https://conda.anaconda.org/conda-forge/linux-64/zstandard-0.23.0-py312h66e93f0_1.conda
      - conda: https://conda.anaconda.org/conda-forge/linux-64/zstd-1.5.7-hb8e6e7a_2.conda
      - pypi: https://files.pythonhosted.org/packages/e1/05/ee10f74a3b3d2263445f4cfa8d3b0258284f98fe4897b2d68f55970d15de/asf_search-8.1.1-py3-none-any.whl
      - pypi: https://files.pythonhosted.org/packages/b7/23/19fbca3ca1614c69b7bc1aa15839ef355b8ccf434e1ad8b190f7ebfdc261/boto3-1.37.27-py3-none-any.whl
      - pypi: https://files.pythonhosted.org/packages/c3/48/f2670866a36d2dd68f7c93897fb9ec6c693bca1bb73cb867a173c2ad92c3/botocore-1.37.27-py3-none-any.whl
      - pypi: https://files.pythonhosted.org/packages/a4/29/db12aa4dda81580be1999824a689bd52aa40061fc12c9ccdc3feab5ea718/dateparser-1.2.0-py2.py3-none-any.whl
      - pypi: https://files.pythonhosted.org/packages/a7/da/3c137006ff5f0433f0fb076b1ebe4a7bf7b5ee1e8811b5486af98b500dd5/h5py-3.13.0-cp312-cp312-manylinux_2_17_x86_64.manylinux2014_x86_64.whl
      - pypi: https://files.pythonhosted.org/packages/31/b4/b9b800c45527aadd64d5b442f9b932b00648617eb5d63d2c7a6587b7cafc/jmespath-1.0.1-py3-none-any.whl
      - pypi: https://files.pythonhosted.org/packages/08/94/6f93e55886cae4076dfe1c5c0a768963f6faca34d7cd27a2ee6800e29387/pystac-1.12.2-py3-none-any.whl
      - pypi: https://files.pythonhosted.org/packages/fb/13/e3b075031a738c9598c51cfbc4c7879e26729c53aa9cca59211c44235314/regex-2024.11.6-cp312-cp312-manylinux_2_17_x86_64.manylinux2014_x86_64.whl
      - pypi: https://files.pythonhosted.org/packages/c2/36/dfc1ebc0081e6d39924a2cc53654497f967a084a436bb64402dfce4254d9/ruamel.yaml-0.18.10-py3-none-any.whl
      - pypi: https://files.pythonhosted.org/packages/44/d0/3f68a86e006448fb6c005aee66565b9eb89014a70c491d70c08de597f8e4/ruamel.yaml.clib-0.2.12-cp312-cp312-manylinux_2_17_x86_64.manylinux2014_x86_64.whl
      - pypi: https://files.pythonhosted.org/packages/f2/ea/5db30ed6ae5c5d681b38bc459aba542d9633cb2cfea27c48753e83f236ff/s1_orbits-0.1.3-py3-none-any.whl
      - pypi: https://files.pythonhosted.org/packages/86/62/8d3fc3ec6640161a5649b2cddbbf2b9fa39c92541225b33f117c37c5a2eb/s3transfer-0.11.4-py3-none-any.whl
      - pypi: https://files.pythonhosted.org/packages/e7/b0/c23bd61e1b32c9b96fbca996c87784e196a812da8d621d8d04851f6c8181/tenacity-8.2.2-py3-none-any.whl
      - pypi: https://files.pythonhosted.org/packages/c2/14/e2a54fabd4f08cd7af1c07030603c3356b74da07f7cc056e600436edfa17/tzlocal-5.3.1-py3-none-any.whl
      - pypi: .
packages:
- conda: https://conda.anaconda.org/conda-forge/linux-64/_libgcc_mutex-0.1-conda_forge.tar.bz2
  sha256: fe51de6107f9edc7aa4f786a70f4a883943bc9d39b3bb7307c04c41410990726
  md5: d7c89558ba9fa0495403155b64376d81
  license: None
  purls: []
  size: 2562
  timestamp: 1578324546067
- conda: https://conda.anaconda.org/conda-forge/linux-64/_openmp_mutex-4.5-2_gnu.tar.bz2
  build_number: 16
  sha256: fbe2c5e56a653bebb982eda4876a9178aedfc2b545f25d0ce9c4c0b508253d22
  md5: 73aaf86a425cc6e73fcf236a5a46396d
  depends:
  - _libgcc_mutex 0.1 conda_forge
  - libgomp >=7.5.0
  constrains:
  - openmp_impl 9999
  license: BSD-3-Clause
  license_family: BSD
  purls: []
  size: 23621
  timestamp: 1650670423406
- conda: https://conda.anaconda.org/conda-forge/noarch/affine-2.4.0-pyhd8ed1ab_1.conda
  sha256: 0deeaf0c001d5543719db9b2686bc1920c86c7e142f9bec74f35e1ce611b1fc2
  md5: 8c4061f499edec6b8ac7000f6d586829
  depends:
  - python >=3.9
  license: BSD-3-Clause
  license_family: BSD
  purls:
  - pkg:pypi/affine?source=hash-mapping
  size: 19164
  timestamp: 1733762153202
- conda: https://conda.anaconda.org/conda-forge/linux-64/aom-3.9.1-hac33072_0.conda
  sha256: b08ef033817b5f9f76ce62dfcac7694e7b6b4006420372de22494503decac855
  md5: 346722a0be40f6edc53f12640d301338
  depends:
  - libgcc-ng >=12
  - libstdcxx-ng >=12
  license: BSD-2-Clause
  license_family: BSD
  purls: []
  size: 2706396
  timestamp: 1718551242397
- conda: https://conda.anaconda.org/conda-forge/noarch/argcomplete-3.6.2-pyhd8ed1ab_0.conda
  sha256: 66ffcf30550e0788d16090e4b4e8835290b15439bb454b0e217176a09dc1d500
  md5: eb9d4263271ca287d2e0cf5a86da2d3a
  depends:
  - python >=3.9
  license: Apache-2.0
  license_family: Apache
  purls:
  - pkg:pypi/argcomplete?source=hash-mapping
  size: 42164
  timestamp: 1743726091226
- conda: https://conda.anaconda.org/conda-forge/noarch/argon2-cffi-23.1.0-pyhd8ed1ab_1.conda
  sha256: 7af62339394986bc470a7a231c7f37ad0173ffb41f6bc0e8e31b0be9e3b9d20f
  md5: a7ee488b71c30ada51c48468337b85ba
  depends:
  - argon2-cffi-bindings
  - python >=3.9
  - typing-extensions
  constrains:
  - argon2_cffi ==999
  license: MIT
  license_family: MIT
  purls:
  - pkg:pypi/argon2-cffi?source=hash-mapping
  size: 18594
  timestamp: 1733311166338
- conda: https://conda.anaconda.org/conda-forge/linux-64/argon2-cffi-bindings-21.2.0-py312h66e93f0_5.conda
  sha256: 3cbc3b026f5c3f26de696ead10607db8d80cbb003d87669ac3b02e884f711978
  md5: 1505fc57c305c0a3174ea7aae0a0db25
  depends:
  - __glibc >=2.17,<3.0.a0
  - cffi >=1.0.1
  - libgcc >=13
  - python >=3.12,<3.13.0a0
  - python_abi 3.12.* *_cp312
  license: MIT
  license_family: MIT
  purls:
  - pkg:pypi/argon2-cffi-bindings?source=hash-mapping
  size: 34847
  timestamp: 1725356749774
- conda: https://conda.anaconda.org/conda-forge/noarch/arrow-1.3.0-pyhd8ed1ab_1.conda
  sha256: c4b0bdb3d5dee50b60db92f99da3e4c524d5240aafc0a5fcc15e45ae2d1a3cd1
  md5: 46b53236fdd990271b03c3978d4218a9
  depends:
  - python >=3.9
  - python-dateutil >=2.7.0
  - types-python-dateutil >=2.8.10
  license: Apache-2.0
  license_family: Apache
  purls:
  - pkg:pypi/arrow?source=hash-mapping
  size: 99951
  timestamp: 1733584345583
- pypi: https://files.pythonhosted.org/packages/e1/05/ee10f74a3b3d2263445f4cfa8d3b0258284f98fe4897b2d68f55970d15de/asf_search-8.1.1-py3-none-any.whl
  name: asf-search
  version: 8.1.1
  sha256: d2cf9331d70d1072e096e233e23ae881ea1d2ff22701acf536c00a7b333877ed
  requires_dist:
  - requests
  - shapely
  - pytz
  - importlib-metadata
  - numpy
  - dateparser
  - python-dateutil
  - tenacity==8.2.2
  - pytest==8.1.1 ; extra == 'test'
  - pytest-automation==3.0.0 ; extra == 'test'
  - pytest-cov ; extra == 'test'
  - pytest-xdist ; extra == 'test'
  - coverage ; extra == 'test'
  - requests-mock==1.11.0 ; extra == 'test'
  - nbformat ; extra == 'test'
  - nbconvert ; extra == 'test'
  - ipykernel ; extra == 'test'
  - remotezip>=0.10.0 ; extra == 'extras'
  - ciso8601 ; extra == 'extras'
  requires_python: '>=3.9'
- conda: https://conda.anaconda.org/conda-forge/noarch/attrs-25.3.0-pyh71513ae_0.conda
  sha256: 99c53ffbcb5dc58084faf18587b215f9ac8ced36bbfb55fa807c00967e419019
  md5: a10d11958cadc13fdb43df75f8b1903f
  depends:
  - python >=3.9
  license: MIT
  license_family: MIT
  purls:
  - pkg:pypi/attrs?source=compressed-mapping
  size: 57181
  timestamp: 1741918625732
- conda: https://conda.anaconda.org/conda-forge/noarch/babel-2.17.0-pyhd8ed1ab_0.conda
  sha256: 1c656a35800b7f57f7371605bc6507c8d3ad60fbaaec65876fce7f73df1fc8ac
  md5: 0a01c169f0ab0f91b26e77a3301fbfe4
  depends:
  - python >=3.9
  - pytz >=2015.7
  license: BSD-3-Clause
  license_family: BSD
  purls:
  - pkg:pypi/babel?source=compressed-mapping
  size: 6938256
  timestamp: 1738490268466
- conda: https://conda.anaconda.org/conda-forge/linux-64/bcrypt-4.3.0-py312h12e396e_0.conda
  sha256: 60d8b9ebf5330b7b60474e9f6287a2b38b299300461d5f03b4ec49c3a1bb58b9
  md5: afa132767ae5b333aac573af1304d0e4
  depends:
  - __glibc >=2.17,<3.0.a0
  - libgcc >=13
  - python >=3.12,<3.13.0a0
  - python_abi 3.12.* *_cp312
  constrains:
  - __glibc >=2.17
  license: Apache-2.0
  license_family: Apache
  purls:
  - pkg:pypi/bcrypt?source=hash-mapping
  size: 258581
  timestamp: 1740762711730
- conda: https://conda.anaconda.org/conda-forge/linux-64/blosc-1.21.6-he440d0b_1.conda
  sha256: e7af5d1183b06a206192ff440e08db1c4e8b2ca1f8376ee45fb2f3a85d4ee45d
  md5: 2c2fae981fd2afd00812c92ac47d023d
  depends:
  - __glibc >=2.17,<3.0.a0
  - libgcc >=13
  - libstdcxx >=13
  - libzlib >=1.3.1,<2.0a0
  - lz4-c >=1.10.0,<1.11.0a0
  - snappy >=1.2.1,<1.3.0a0
  - zstd >=1.5.6,<1.6.0a0
  license: BSD-3-Clause
  license_family: BSD
  purls: []
  size: 48427
  timestamp: 1733513201413
- pypi: https://files.pythonhosted.org/packages/b7/23/19fbca3ca1614c69b7bc1aa15839ef355b8ccf434e1ad8b190f7ebfdc261/boto3-1.37.27-py3-none-any.whl
  name: boto3
  version: 1.37.27
  sha256: 439c2cd18c79386b1b9d5fdc4a4e7e418e57ac50431bdf9421c60f09807f40fb
  requires_dist:
  - botocore>=1.37.27,<1.38.0
  - jmespath>=0.7.1,<2.0.0
  - s3transfer>=0.11.0,<0.12.0
  - botocore[crt]>=1.21.0,<2.0a0 ; extra == 'crt'
  requires_python: '>=3.8'
- pypi: https://files.pythonhosted.org/packages/c3/48/f2670866a36d2dd68f7c93897fb9ec6c693bca1bb73cb867a173c2ad92c3/botocore-1.37.27-py3-none-any.whl
  name: botocore
  version: 1.37.27
  sha256: a86d1ffbe344bfb183d9acc24de3428118fc166cb89d0f1ce1d412857edfacd7
  requires_dist:
  - jmespath>=0.7.1,<2.0.0
  - python-dateutil>=2.1,<3.0.0
  - urllib3>=1.25.4,<1.27 ; python_full_version < '3.10'
  - urllib3>=1.25.4,!=2.2.0,<3 ; python_full_version >= '3.10'
  - awscrt==0.23.8 ; extra == 'crt'
  requires_python: '>=3.8'
- conda: https://conda.anaconda.org/conda-forge/noarch/branca-0.8.1-pyhd8ed1ab_0.conda
  sha256: 38de10b8608ed962ad3e01d6ddc5cfa373221cfdc0faa96a46765d6defffc75f
  md5: 9f3937b768675ab4346f07e9ef723e4b
  depends:
  - jinja2 >=3
  - python >=3.9
  license: MIT
  license_family: MIT
  purls:
  - pkg:pypi/branca?source=hash-mapping
  size: 29601
  timestamp: 1734433493998
- conda: https://conda.anaconda.org/conda-forge/linux-64/brotli-1.1.0-hb9d3cd8_2.conda
  sha256: fcb0b5b28ba7492093e54f3184435144e074dfceab27ac8e6a9457e736565b0b
  md5: 98514fe74548d768907ce7a13f680e8f
  depends:
  - __glibc >=2.17,<3.0.a0
  - brotli-bin 1.1.0 hb9d3cd8_2
  - libbrotlidec 1.1.0 hb9d3cd8_2
  - libbrotlienc 1.1.0 hb9d3cd8_2
  - libgcc >=13
  license: MIT
  license_family: MIT
  purls: []
  size: 19264
  timestamp: 1725267697072
- conda: https://conda.anaconda.org/conda-forge/linux-64/brotli-bin-1.1.0-hb9d3cd8_2.conda
  sha256: 261364d7445513b9a4debc345650fad13c627029bfc800655a266bf1e375bc65
  md5: c63b5e52939e795ba8d26e35d767a843
  depends:
  - __glibc >=2.17,<3.0.a0
  - libbrotlidec 1.1.0 hb9d3cd8_2
  - libbrotlienc 1.1.0 hb9d3cd8_2
  - libgcc >=13
  license: MIT
  license_family: MIT
  purls: []
  size: 18881
  timestamp: 1725267688731
- conda: https://conda.anaconda.org/conda-forge/linux-64/brotli-python-1.1.0-py312h2ec8cdc_2.conda
  sha256: f2a59ccd20b4816dea9a2a5cb917eb69728271dbf1aeab4e1b7e609330a50b6f
  md5: b0b867af6fc74b2a0aa206da29c0f3cf
  depends:
  - __glibc >=2.17,<3.0.a0
  - libgcc >=13
  - libstdcxx >=13
  - python >=3.12,<3.13.0a0
  - python_abi 3.12.* *_cp312
  constrains:
  - libbrotlicommon 1.1.0 hb9d3cd8_2
  license: MIT
  license_family: MIT
  purls:
  - pkg:pypi/brotli?source=hash-mapping
  size: 349867
  timestamp: 1725267732089
- conda: https://conda.anaconda.org/conda-forge/linux-64/bzip2-1.0.8-h4bc722e_7.conda
  sha256: 5ced96500d945fb286c9c838e54fa759aa04a7129c59800f0846b4335cee770d
  md5: 62ee74e96c5ebb0af99386de58cf9553
  depends:
  - __glibc >=2.17,<3.0.a0
  - libgcc-ng >=12
  license: bzip2-1.0.6
  license_family: BSD
  purls: []
  size: 252783
  timestamp: 1720974456583
- conda: https://conda.anaconda.org/conda-forge/linux-64/c-ares-1.34.4-hb9d3cd8_0.conda
  sha256: d4f28d87b6339b94f74762c0076e29c8ef8ddfff51a564a92da2843573c18320
  md5: e2775acf57efd5af15b8e3d1d74d72d3
  depends:
  - __glibc >=2.17,<3.0.a0
  - libgcc >=13
  license: MIT
  license_family: MIT
  purls: []
  size: 206085
  timestamp: 1734208189009
- conda: https://conda.anaconda.org/conda-forge/linux-64/ca-certificates-2025.1.31-hbcca054_0.conda
  sha256: bf832198976d559ab44d6cdb315642655547e26d826e34da67cbee6624cda189
  md5: 19f3a56f68d2fd06c516076bff482c52
  license: ISC
  purls: []
  size: 158144
  timestamp: 1738298224464
- conda: https://conda.anaconda.org/conda-forge/noarch/certifi-2025.1.31-pyhd8ed1ab_0.conda
  sha256: 42a78446da06a2568cb13e69be3355169fbd0ea424b00fc80b7d840f5baaacf3
  md5: c207fa5ac7ea99b149344385a9c0880d
  depends:
  - python >=3.9
  license: ISC
  purls:
  - pkg:pypi/certifi?source=compressed-mapping
  size: 162721
  timestamp: 1739515973129
- conda: https://conda.anaconda.org/conda-forge/linux-64/cffi-1.17.1-py312h06ac9bb_0.conda
  sha256: cba6ea83c4b0b4f5b5dc59cb19830519b28f95d7ebef7c9c5cf1c14843621457
  md5: a861504bbea4161a9170b85d4d2be840
  depends:
  - __glibc >=2.17,<3.0.a0
  - libffi >=3.4,<4.0a0
  - libgcc >=13
  - pycparser
  - python >=3.12,<3.13.0a0
  - python_abi 3.12.* *_cp312
  license: MIT
  license_family: MIT
  purls:
  - pkg:pypi/cffi?source=hash-mapping
  size: 294403
  timestamp: 1725560714366
- conda: https://conda.anaconda.org/conda-forge/noarch/cfgv-3.3.1-pyhd8ed1ab_1.conda
  sha256: d5696636733b3c301054b948cdd793f118efacce361d9bd4afb57d5980a9064f
  md5: 57df494053e17dce2ac3a0b33e1b2a2e
  depends:
  - python >=3.9
  license: MIT
  license_family: MIT
  purls:
  - pkg:pypi/cfgv?source=hash-mapping
  size: 12973
  timestamp: 1734267180483
- conda: https://conda.anaconda.org/conda-forge/linux-64/cftime-1.6.4-py312hc0a28a1_1.conda
  sha256: f881ead7671e89367003eaedcba8108828661d01d6fb1e160a6ad93145301328
  md5: 990033147b0a998e756eaaed6b28f48d
  depends:
  - __glibc >=2.17,<3.0.a0
  - libgcc >=13
  - numpy >=1.19,<3
  - python >=3.12,<3.13.0a0
  - python_abi 3.12.* *_cp312
  license: MIT
  license_family: MIT
  purls:
  - pkg:pypi/cftime?source=hash-mapping
  size: 247446
  timestamp: 1725400651615
- conda: https://conda.anaconda.org/conda-forge/noarch/charset-normalizer-3.4.1-pyhd8ed1ab_0.conda
  sha256: 4e0ee91b97e5de3e74567bdacea27f0139709fceca4db8adffbe24deffccb09b
  md5: e83a31202d1c0a000fce3e9cf3825875
  depends:
  - python >=3.9
  license: MIT
  license_family: MIT
  purls:
  - pkg:pypi/charset-normalizer?source=hash-mapping
  size: 47438
  timestamp: 1735929811779
- conda: https://conda.anaconda.org/conda-forge/noarch/click-8.1.8-pyh707e725_0.conda
  sha256: c920d23cd1fcf565031c679adb62d848af60d6fbb0edc2d50ba475cea4f0d8ab
  md5: f22f4d4970e09d68a10b922cbb0408d3
  depends:
  - __unix
  - python >=3.9
  license: BSD-3-Clause
  license_family: BSD
  purls:
  - pkg:pypi/click?source=hash-mapping
  size: 84705
  timestamp: 1734858922844
- conda: https://conda.anaconda.org/conda-forge/noarch/click-plugins-1.1.1-pyhd8ed1ab_1.conda
  sha256: e7e2371a2561fbda9d50deb895d56fb16ccefe54f6d81b35ba8f1d33d3cc6957
  md5: 82bea35e4dac4678ba623cf10e95e375
  depends:
  - click >=3.0
  - python >=3.9
  license: BSD-3-Clause
  license_family: BSD
  purls:
  - pkg:pypi/click-plugins?source=hash-mapping
  size: 12057
  timestamp: 1733731217399
- conda: https://conda.anaconda.org/conda-forge/noarch/cligj-0.7.2-pyhd8ed1ab_2.conda
  sha256: 1a52ae1febfcfb8f56211d1483a1ac4419b0028b7c3e9e61960a298978a42396
  md5: 55c7804f428719241a90b152016085a1
  depends:
  - click >=4.0
  - python >=3.9,<4.0
  license: BSD-3-Clause
  license_family: BSD
  purls:
  - pkg:pypi/cligj?source=hash-mapping
  size: 12521
  timestamp: 1733750069604
- conda: https://conda.anaconda.org/conda-forge/noarch/colorama-0.4.6-pyhd8ed1ab_1.conda
  sha256: ab29d57dc70786c1269633ba3dff20288b81664d3ff8d21af995742e2bb03287
  md5: 962b9857ee8e7018c22f2776ffa0b2d7
  depends:
  - python >=3.9
  license: BSD-3-Clause
  license_family: BSD
  purls:
  - pkg:pypi/colorama?source=hash-mapping
  size: 27011
  timestamp: 1733218222191
- conda: https://conda.anaconda.org/conda-forge/noarch/colour-0.1.5-pyhd8ed1ab_2.conda
  sha256: 7571a828f68576502c124c3386f3868ac7b489874e188f63ab3a3ec89eebc537
  md5: 897ac24edd65c5a9948b51cb3327953c
  depends:
  - python >=3.9
  license: BSD-2-Clause
  license_family: BSD
  purls:
  - pkg:pypi/colour?source=hash-mapping
  size: 21815
  timestamp: 1733900282006
- conda: https://conda.anaconda.org/conda-forge/linux-64/contourpy-1.3.1-py312h68727a3_0.conda
  sha256: e977af50b844b5b8cfec358131a4e923f0aa718e8334321cf8d84f5093576259
  md5: f5fbba0394ee45e9a64a73c2a994126a
  depends:
  - __glibc >=2.17,<3.0.a0
  - libgcc >=13
  - libstdcxx >=13
  - numpy >=1.23
  - python >=3.12,<3.13.0a0
  - python_abi 3.12.* *_cp312
  license: BSD-3-Clause
  license_family: BSD
  purls:
  - pkg:pypi/contourpy?source=hash-mapping
  size: 276332
  timestamp: 1731428454756
- conda: https://conda.anaconda.org/conda-forge/linux-64/coverage-7.8.0-py312h178313f_0.conda
  sha256: 029278c43bd2a6ac36bfd93fde69a0cde6a4ee94c0af72d0d51236fbb1fc3720
  md5: d0fca021e354cc96455021852a1fad6d
  depends:
  - __glibc >=2.17,<3.0.a0
  - libgcc >=13
  - python >=3.12,<3.13.0a0
  - python_abi 3.12.* *_cp312
  - tomli
  license: Apache-2.0
  license_family: APACHE
  purls:
  - pkg:pypi/coverage?source=hash-mapping
  size: 370860
  timestamp: 1743381417734
- conda: https://conda.anaconda.org/conda-forge/linux-64/cryptography-44.0.2-py312hda17c39_0.conda
  sha256: df45e7c376d2dbdac6cedace080164b33a15b2f2f3ef8920e0ea934f9d87fd7b
  md5: 9b4ab17c7654fe98ef6cd9a0021cd7bb
  depends:
  - __glibc >=2.17,<3.0.a0
  - cffi >=1.12
  - libgcc >=13
  - openssl >=3.4.1,<4.0a0
  - python >=3.12,<3.13.0a0
  - python_abi 3.12.* *_cp312
  constrains:
  - __glibc >=2.17
  license: Apache-2.0 AND BSD-3-Clause AND PSF-2.0 AND MIT
  license_family: BSD
  purls:
  - pkg:pypi/cryptography?source=hash-mapping
  size: 1590060
  timestamp: 1740893871300
- conda: https://conda.anaconda.org/conda-forge/noarch/cycler-0.12.1-pyhd8ed1ab_1.conda
  sha256: 9827efa891e507a91a8a2acf64e210d2aff394e1cde432ad08e1f8c66b12293c
  md5: 44600c4667a319d67dbe0681fc0bc833
  depends:
  - python >=3.9
  license: BSD-3-Clause
  license_family: BSD
  purls:
  - pkg:pypi/cycler?source=hash-mapping
  size: 13399
  timestamp: 1733332563512
- conda: https://conda.anaconda.org/conda-forge/linux-64/cyrus-sasl-2.1.27-h54b06d7_7.conda
  sha256: d2ea5e52da745c4249e1a818095a28f9c57bd4df22cbfc645352defa468e86c2
  md5: dce22f70b4e5a407ce88f2be046f4ceb
  depends:
  - krb5 >=1.21.1,<1.22.0a0
  - libgcc-ng >=12
  - libntlm
  - libstdcxx-ng >=12
  - openssl >=3.1.1,<4.0a0
  license: BSD-3-Clause-Attribution
  license_family: BSD
  purls: []
  size: 219527
  timestamp: 1690061203707
- pypi: https://files.pythonhosted.org/packages/a4/29/db12aa4dda81580be1999824a689bd52aa40061fc12c9ccdc3feab5ea718/dateparser-1.2.0-py2.py3-none-any.whl
  name: dateparser
  version: 1.2.0
  sha256: 0b21ad96534e562920a0083e97fd45fa959882d4162acc358705144520a35830
  requires_dist:
  - python-dateutil
  - pytz
  - regex!=2019.2.19,!=2021.8.27
  - tzlocal
  - hijri-converter ; extra == 'calendars'
  - convertdate ; extra == 'calendars'
  - fasttext ; extra == 'fasttext'
  - langdetect ; extra == 'langdetect'
  requires_python: '>=3.7'
- conda: https://conda.anaconda.org/conda-forge/linux-64/dav1d-1.2.1-hd590300_0.conda
  sha256: 22053a5842ca8ee1cf8e1a817138cdb5e647eb2c46979f84153f6ad7bde73020
  md5: 418c6ca5929a611cbd69204907a83995
  depends:
  - libgcc-ng >=12
  license: BSD-2-Clause
  license_family: BSD
  purls: []
  size: 760229
  timestamp: 1685695754230
- conda: https://conda.anaconda.org/conda-forge/noarch/dill-0.3.9-pyhd8ed1ab_1.conda
  sha256: 499be2f8e4397a46249e8e500535795704af27e56360ae0c964904140b41454a
  md5: 5e11310fca410e9f31381157079dee55
  depends:
  - python >=3.9
  license: BSD-3-Clause
  license_family: BSD
  purls:
  - pkg:pypi/dill?source=hash-mapping
  size: 89973
  timestamp: 1733249646688
- conda: https://conda.anaconda.org/conda-forge/noarch/distlib-0.3.9-pyhd8ed1ab_1.conda
  sha256: 0e160c21776bd881b79ce70053e59736f51036784fa43a50da10a04f0c1b9c45
  md5: 8d88f4a2242e6b96f9ecff9a6a05b2f1
  depends:
  - python >=3.9
  license: Apache-2.0
  license_family: APACHE
  purls:
  - pkg:pypi/distlib?source=hash-mapping
  size: 274151
  timestamp: 1733238487461
- conda: https://conda.anaconda.org/conda-forge/noarch/exceptiongroup-1.2.2-pyhd8ed1ab_1.conda
  sha256: cbde2c64ec317118fc06b223c5fd87c8a680255e7348dd60e7b292d2e103e701
  md5: a16662747cdeb9abbac74d0057cc976e
  depends:
  - python >=3.9
  license: MIT and PSF-2.0
  purls:
  - pkg:pypi/exceptiongroup?source=hash-mapping
  size: 20486
  timestamp: 1733208916977
- conda: https://conda.anaconda.org/conda-forge/noarch/filelock-3.18.0-pyhd8ed1ab_0.conda
  sha256: de7b6d4c4f865609ae88db6fa03c8b7544c2452a1aa5451eb7700aad16824570
  md5: 4547b39256e296bb758166893e909a7c
  depends:
  - python >=3.9
  license: Unlicense
  purls:
  - pkg:pypi/filelock?source=hash-mapping
  size: 17887
  timestamp: 1741969612334
- conda: https://conda.anaconda.org/conda-forge/noarch/folium-0.19.5-pyhd8ed1ab_0.conda
  sha256: 5536271960dbd1b030b7392ae9763d17c934f8aa09424d5e9fbba734771ad574
  md5: 4cb9e567a829a9083cc66eda88f2d330
  depends:
  - branca >=0.6.0
  - jinja2 >=2.9
  - numpy
  - python >=3.9
  - requests
  - xyzservices
  license: MIT
  license_family: MIT
  purls:
  - pkg:pypi/folium?source=hash-mapping
  size: 80606
  timestamp: 1740766728183
- conda: https://conda.anaconda.org/conda-forge/linux-64/fonttools-4.56.0-py312h178313f_0.conda
  sha256: 76ca95b4111fe27e64d74111b416b3462ad3db99f7109cbdf50e6e4b67dcf5b7
  md5: 2f8a66f2f9eb931cdde040d02c6ab54c
  depends:
  - __glibc >=2.17,<3.0.a0
  - brotli
  - libgcc >=13
  - munkres
  - python >=3.12,<3.13.0a0
  - python_abi 3.12.* *_cp312
  - unicodedata2 >=15.1.0
  license: MIT
  license_family: MIT
  purls:
  - pkg:pypi/fonttools?source=hash-mapping
  size: 2834054
  timestamp: 1738940929849
- conda: https://conda.anaconda.org/conda-forge/linux-64/freetype-2.13.3-h48d6fc4_0.conda
  sha256: 7385577509a9c4730130f54bb6841b9b416249d5f4e9f74bf313e6378e313c57
  md5: 9ecfd6f2ca17077dd9c2d24770bb9ccd
  depends:
  - __glibc >=2.17,<3.0.a0
  - libgcc >=13
  - libpng >=1.6.47,<1.7.0a0
  - libzlib >=1.3.1,<2.0a0
  license: GPL-2.0-only OR FTL
  purls: []
  size: 639682
  timestamp: 1741863789964
- conda: https://conda.anaconda.org/conda-forge/linux-64/freexl-2.0.0-h9dce30a_2.conda
  sha256: c8960e00a6db69b85c16c693ce05484facf20f1a80430552145f652a880e0d2a
  md5: ecb5d11305b8ba1801543002e69d2f2f
  depends:
  - __glibc >=2.17,<3.0.a0
  - libexpat >=2.6.4,<3.0a0
  - libgcc >=13
  - libiconv >=1.17,<2.0a0
  - minizip >=4.0.7,<5.0a0
  license: MPL-1.1
  license_family: MOZILLA
  purls: []
  size: 59299
  timestamp: 1734014884486
- conda: https://conda.anaconda.org/conda-forge/noarch/furl-2.1.4-pyhd8ed1ab_0.conda
  sha256: eca093d4b0e057803d5c1c6b0af37cdaf35ee28abf4f7df2855d4b52a1fafee8
  md5: ae62f6c56946309738c5f6d0654ad85c
  depends:
  - orderedmultidict >=1.0
  - python >=3.9
  - six >=1.8.0
  license: Unlicense
  purls:
  - pkg:pypi/furl?source=hash-mapping
  size: 30441
  timestamp: 1741505873840
- conda: https://conda.anaconda.org/conda-forge/linux-64/gdal-3.10.2-py312hc55c449_5.conda
  sha256: 0d0559959ad525c1335e619102912cfd1a7a123157f1df5cf540f708165eeb9c
  md5: 08a8a53ee1526efdf2058c63b32ec157
  depends:
  - __glibc >=2.17,<3.0.a0
  - libgcc >=13
  - libgdal-core 3.10.2.*
  - libkml >=1.3.0,<1.4.0a0
  - liblzma >=5.6.4,<6.0a0
  - libstdcxx >=13
  - libxml2 >=2.13.6,<3.0a0
  - numpy >=1.19,<3
  - python >=3.12,<3.13.0a0
  - python_abi 3.12.* *_cp312
  license: MIT
  license_family: MIT
  purls:
  - pkg:pypi/gdal?source=hash-mapping
  size: 1770469
  timestamp: 1742975947357
- conda: https://conda.anaconda.org/conda-forge/noarch/geoalchemy2-0.13.3-pyhd8ed1ab_0.conda
  sha256: f7f56e2e5166e4b75f8286768b087ae09157f4fbd5059e030e7d2731c41249ee
  md5: 6d333809e06cbf1dcb5ead2dd3baab63
  depends:
  - packaging
  - python >=3.7
  - sqlalchemy >=1.4
  license: MIT
  license_family: MIT
  purls:
  - pkg:pypi/geoalchemy2?source=hash-mapping
  size: 41590
  timestamp: 1684414029022
- conda: https://conda.anaconda.org/conda-forge/noarch/geopandas-1.0.1-pyhd8ed1ab_3.conda
  sha256: 04f7e616ebbf6352ff852b53c57901e43f14e2b3c92411f99b5547f106bc192e
  md5: 1baca589eb35814a392eaad6d152447e
  depends:
  - folium
  - geopandas-base 1.0.1 pyha770c72_3
  - mapclassify >=2.4.0
  - matplotlib-base
  - pyogrio >=0.7.2
  - pyproj >=3.3.0
  - python >=3.9
  - xyzservices
  license: BSD-3-Clause
  license_family: BSD
  purls: []
  size: 7583
  timestamp: 1734346218849
- conda: https://conda.anaconda.org/conda-forge/noarch/geopandas-base-1.0.1-pyha770c72_3.conda
  sha256: 2d031871b57c6d4e5e2d6cc23bd6d4e0084bb52ebca5c1b20bf06d03749e0f24
  md5: e8343d1b635bf09dafdd362d7357f395
  depends:
  - numpy >=1.22
  - packaging
  - pandas >=1.4.0
  - python >=3.9
  - shapely >=2.0.0
  license: BSD-3-Clause
  license_family: BSD
  purls:
  - pkg:pypi/geopandas?source=hash-mapping
  size: 239261
  timestamp: 1734346217454
- conda: https://conda.anaconda.org/conda-forge/linux-64/geos-3.13.1-h97f6797_0.conda
  sha256: 3a9c854fa8cf1165015b6ee994d003c3d6a8b0f532ca22b6b29cd6e8d03942ed
  md5: 5bc18c66111bc94532b0d2df00731c66
  depends:
  - __glibc >=2.17,<3.0.a0
  - libgcc >=13
  - libstdcxx >=13
  license: LGPL-2.1-only
  purls: []
  size: 1871567
  timestamp: 1741051481612
- conda: https://conda.anaconda.org/conda-forge/linux-64/geotiff-1.7.4-h239500f_2.conda
  sha256: 0cd4454921ac0dfbf9d092d7383ba9717e223f9e506bc1ac862c99f98d2a953c
  md5: b0c42bce162a38b1aa2f6dfb5c412bc4
  depends:
  - __glibc >=2.17,<3.0.a0
  - libgcc >=13
  - libjpeg-turbo >=3.0.0,<4.0a0
  - libstdcxx >=13
  - libtiff >=4.7.0,<4.8.0a0
  - libzlib >=1.3.1,<2.0a0
  - proj >=9.6.0,<9.7.0a0
  - zlib
  license: MIT
  license_family: MIT
  purls: []
  size: 128758
  timestamp: 1742402413139
- conda: https://conda.anaconda.org/conda-forge/linux-64/giflib-5.2.2-hd590300_0.conda
  sha256: aac402a8298f0c0cc528664249170372ef6b37ac39fdc92b40601a6aed1e32ff
  md5: 3bf7b9fd5a7136126e0234db4b87c8b6
  depends:
  - libgcc-ng >=12
  license: MIT
  license_family: MIT
  purls: []
  size: 77248
  timestamp: 1712692454246
- conda: https://conda.anaconda.org/conda-forge/linux-64/greenlet-3.1.1-py312h2ec8cdc_1.conda
  sha256: f366599a0ebc1cbbf5a31ba2f107e8270a6720b017284e08290895ce3a1fe76c
  md5: 38c2f46af8b45f914f55911006cd7056
  depends:
  - __glibc >=2.17,<3.0.a0
  - libgcc >=13
  - libstdcxx >=13
  - python >=3.12,<3.13.0a0
  - python_abi 3.12.* *_cp312
  license: MIT
  license_family: MIT
  purls:
  - pkg:pypi/greenlet?source=hash-mapping
  size: 237610
  timestamp: 1734532954563
- conda: https://conda.anaconda.org/conda-forge/noarch/h2-4.2.0-pyhd8ed1ab_0.conda
  sha256: 0aa1cdc67a9fe75ea95b5644b734a756200d6ec9d0dff66530aec3d1c1e9df75
  md5: b4754fb1bdcb70c8fd54f918301582c6
  depends:
  - hpack >=4.1,<5
  - hyperframe >=6.1,<7
  - python >=3.9
  license: MIT
  license_family: MIT
  purls:
  - pkg:pypi/h2?source=hash-mapping
  size: 53888
  timestamp: 1738578623567
- pypi: https://files.pythonhosted.org/packages/a7/da/3c137006ff5f0433f0fb076b1ebe4a7bf7b5ee1e8811b5486af98b500dd5/h5py-3.13.0-cp312-cp312-manylinux_2_17_x86_64.manylinux2014_x86_64.whl
  name: h5py
  version: 3.13.0
  sha256: d6f13f9b5ce549448c01e4dfe08ea8d1772e6078799af2c1c8d09e941230a90d
  requires_dist:
  - numpy>=1.19.3
  requires_python: '>=3.9'
- conda: https://conda.anaconda.org/conda-forge/linux-64/hdf4-4.2.15-h2a13503_7.conda
  sha256: 0d09b6dc1ce5c4005ae1c6a19dc10767932ef9a5e9c755cfdbb5189ac8fb0684
  md5: bd77f8da987968ec3927990495dc22e4
  depends:
  - libgcc-ng >=12
  - libjpeg-turbo >=3.0.0,<4.0a0
  - libstdcxx-ng >=12
  - libzlib >=1.2.13,<2.0.0a0
  license: BSD-3-Clause
  license_family: BSD
  purls: []
  size: 756742
  timestamp: 1695661547874
- conda: https://conda.anaconda.org/conda-forge/linux-64/hdf5-1.14.4-nompi_h2d575fe_105.conda
  sha256: 93d2bfc672f3ee0988d277ce463330a467f3686d3f7ee37812a3d8ca11776d77
  md5: d76fff0092b6389a12134ddebc0929bd
  depends:
  - __glibc >=2.17,<3.0.a0
  - libaec >=1.1.3,<2.0a0
  - libcurl >=8.10.1,<9.0a0
  - libgcc >=13
  - libgfortran
  - libgfortran5 >=13.3.0
  - libstdcxx >=13
  - libzlib >=1.3.1,<2.0a0
  - openssl >=3.4.0,<4.0a0
  license: BSD-3-Clause
  license_family: BSD
  purls: []
  size: 3950601
  timestamp: 1733003331788
- conda: https://conda.anaconda.org/conda-forge/noarch/hpack-4.1.0-pyhd8ed1ab_0.conda
  sha256: 6ad78a180576c706aabeb5b4c8ceb97c0cb25f1e112d76495bff23e3779948ba
  md5: 0a802cb9888dd14eeefc611f05c40b6e
  depends:
  - python >=3.9
  license: MIT
  license_family: MIT
  purls:
  - pkg:pypi/hpack?source=hash-mapping
  size: 30731
  timestamp: 1737618390337
- conda: https://conda.anaconda.org/conda-forge/noarch/hyperframe-6.1.0-pyhd8ed1ab_0.conda
  sha256: 77af6f5fe8b62ca07d09ac60127a30d9069fdc3c68d6b256754d0ffb1f7779f8
  md5: 8e6923fc12f1fe8f8c4e5c9f343256ac
  depends:
  - python >=3.9
  license: MIT
  license_family: MIT
  purls:
  - pkg:pypi/hyperframe?source=hash-mapping
  size: 17397
  timestamp: 1737618427549
- conda: https://conda.anaconda.org/conda-forge/linux-64/icu-75.1-he02047a_0.conda
  sha256: 71e750d509f5fa3421087ba88ef9a7b9be11c53174af3aa4d06aff4c18b38e8e
  md5: 8b189310083baabfb622af68fd9d3ae3
  depends:
  - __glibc >=2.17,<3.0.a0
  - libgcc-ng >=12
  - libstdcxx-ng >=12
  license: MIT
  license_family: MIT
  purls: []
  size: 12129203
  timestamp: 1720853576813
- conda: https://conda.anaconda.org/conda-forge/noarch/identify-2.6.9-pyhd8ed1ab_0.conda
  sha256: b74a2ffa7be9278d7b8770b6870c360747149c683865e63476b0e1db23038429
  md5: 542f45bf054c6b9cf8d00a3b1976f945
  depends:
  - python >=3.9
  - ukkonen
  license: MIT
  license_family: MIT
  purls:
  - pkg:pypi/identify?source=hash-mapping
  size: 78600
  timestamp: 1741502780749
- conda: https://conda.anaconda.org/conda-forge/noarch/idna-3.10-pyhd8ed1ab_1.conda
  sha256: d7a472c9fd479e2e8dcb83fb8d433fce971ea369d704ece380e876f9c3494e87
  md5: 39a4f67be3286c86d696df570b1201b7
  depends:
  - python >=3.9
  license: BSD-3-Clause
  license_family: BSD
  purls:
  - pkg:pypi/idna?source=hash-mapping
  size: 49765
  timestamp: 1733211921194
- conda: https://conda.anaconda.org/conda-forge/noarch/importlib-metadata-8.6.1-pyha770c72_0.conda
  sha256: 598951ebdb23e25e4cec4bbff0ae369cec65ead80b50bc08b441d8e54de5cf03
  md5: f4b39bf00c69f56ac01e020ebfac066c
  depends:
  - python >=3.9
  - zipp >=0.5
  license: Apache-2.0
  license_family: APACHE
  purls:
  - pkg:pypi/importlib-metadata?source=hash-mapping
  size: 29141
  timestamp: 1737420302391
- conda: https://conda.anaconda.org/conda-forge/noarch/infinity-1.5-pyhd8ed1ab_1.conda
  sha256: 648509e19d61e2f0358178b0c7a9be4ed068d2f742b794175d3dabe91d4d5e57
  md5: 7695dbb646305e0ead120099b18e8154
  depends:
  - python >=3.9
  license: BSD-3-Clause
  license_family: BSD
  purls:
  - pkg:pypi/infinity?source=hash-mapping
  size: 9247
  timestamp: 1733902670056
- conda: https://conda.anaconda.org/conda-forge/noarch/iniconfig-2.0.0-pyhd8ed1ab_1.conda
  sha256: 0ec8f4d02053cd03b0f3e63168316530949484f80e16f5e2fb199a1d117a89ca
  md5: 6837f3eff7dcea42ecd714ce1ac2b108
  depends:
  - python >=3.9
  license: MIT
  license_family: MIT
  purls:
  - pkg:pypi/iniconfig?source=hash-mapping
  size: 11474
  timestamp: 1733223232820
- conda: https://conda.anaconda.org/conda-forge/noarch/intervals-0.9.2-pyhd8ed1ab_1.conda
  sha256: ef200a6727e8c2df6c9c8cf5d531d1a8b8e3b687e6862e2dd143da77725c8baa
  md5: 20f2431ad3a39dcbc58c219c7158cc47
  depends:
  - infinity >=0.1.3
  - python >=3.9
  license: BSD-3-Clause
  license_family: BSD
  purls:
  - pkg:pypi/intervals?source=hash-mapping
  size: 14020
  timestamp: 1733902692838
- conda: https://conda.anaconda.org/conda-forge/noarch/jinja2-3.1.6-pyhd8ed1ab_0.conda
  sha256: f1ac18b11637ddadc05642e8185a851c7fab5998c6f5470d716812fae943b2af
  md5: 446bd6c8cb26050d528881df495ce646
  depends:
  - markupsafe >=2.0
  - python >=3.9
  license: BSD-3-Clause
  license_family: BSD
  purls:
  - pkg:pypi/jinja2?source=compressed-mapping
  size: 112714
  timestamp: 1741263433881
- pypi: https://files.pythonhosted.org/packages/31/b4/b9b800c45527aadd64d5b442f9b932b00648617eb5d63d2c7a6587b7cafc/jmespath-1.0.1-py3-none-any.whl
  name: jmespath
  version: 1.0.1
  sha256: 02e2e4cc71b5bcab88332eebf907519190dd9e6e82107fa7f83b1003a6252980
  requires_python: '>=3.7'
- conda: https://conda.anaconda.org/conda-forge/noarch/joblib-1.4.2-pyhd8ed1ab_1.conda
  sha256: 51cc2dc491668af0c4d9299b0ab750f16ccf413ec5e2391b924108c1fbacae9b
  md5: bf8243ee348f3a10a14ed0cae323e0c1
  depends:
  - python >=3.9
  - setuptools
  license: BSD-3-Clause
  license_family: BSD
  purls:
  - pkg:pypi/joblib?source=hash-mapping
  size: 220252
  timestamp: 1733736157394
- conda: https://conda.anaconda.org/conda-forge/linux-64/json-c-0.18-h6688a6e_0.conda
  sha256: 09e706cb388d3ea977fabcee8e28384bdaad8ce1fc49340df5f868a2bd95a7da
  md5: 38f5dbc9ac808e31c00650f7be1db93f
  depends:
  - __glibc >=2.17,<3.0.a0
  - libgcc >=13
  license: MIT
  license_family: MIT
  purls: []
  size: 82709
  timestamp: 1726487116178
- conda: https://conda.anaconda.org/conda-forge/linux-64/keyutils-1.6.1-h166bdaf_0.tar.bz2
  sha256: 150c05a6e538610ca7c43beb3a40d65c90537497a4f6a5f4d15ec0451b6f5ebb
  md5: 30186d27e2c9fa62b45fb1476b7200e3
  depends:
  - libgcc-ng >=10.3.0
  license: LGPL-2.1-or-later
  purls: []
  size: 117831
  timestamp: 1646151697040
- conda: https://conda.anaconda.org/conda-forge/linux-64/kiwisolver-1.4.8-py312h84d6215_0.conda
  sha256: 3ce99d721c1543f6f8f5155e53eef11be47b2f5942a8d1060de6854f9d51f246
  md5: 6713467dc95509683bfa3aca08524e8a
  depends:
  - __glibc >=2.17,<3.0.a0
  - libgcc >=13
  - libstdcxx >=13
  - python >=3.12,<3.13.0a0
  - python_abi 3.12.* *_cp312
  license: BSD-3-Clause
  license_family: BSD
  purls:
  - pkg:pypi/kiwisolver?source=hash-mapping
  size: 71649
  timestamp: 1736908364705
- conda: https://conda.anaconda.org/conda-forge/linux-64/krb5-1.21.3-h659f571_0.conda
  sha256: 99df692f7a8a5c27cd14b5fb1374ee55e756631b9c3d659ed3ee60830249b238
  md5: 3f43953b7d3fb3aaa1d0d0723d91e368
  depends:
  - keyutils >=1.6.1,<2.0a0
  - libedit >=3.1.20191231,<3.2.0a0
  - libedit >=3.1.20191231,<4.0a0
  - libgcc-ng >=12
  - libstdcxx-ng >=12
  - openssl >=3.3.1,<4.0a0
  license: MIT
  license_family: MIT
  purls: []
  size: 1370023
  timestamp: 1719463201255
- conda: https://conda.anaconda.org/conda-forge/linux-64/lcms2-2.17-h717163a_0.conda
  sha256: d6a61830a354da022eae93fa896d0991385a875c6bba53c82263a289deda9db8
  md5: 000e85703f0fd9594c81710dd5066471
  depends:
  - __glibc >=2.17,<3.0.a0
  - libgcc >=13
  - libjpeg-turbo >=3.0.0,<4.0a0
  - libtiff >=4.7.0,<4.8.0a0
  license: MIT
  license_family: MIT
  purls: []
  size: 248046
  timestamp: 1739160907615
- conda: https://conda.anaconda.org/conda-forge/linux-64/ld_impl_linux-64-2.43-h712a8e2_4.conda
  sha256: db73f38155d901a610b2320525b9dd3b31e4949215c870685fd92ea61b5ce472
  md5: 01f8d123c96816249efd255a31ad7712
  depends:
  - __glibc >=2.17,<3.0.a0
  constrains:
  - binutils_impl_linux-64 2.43
  license: GPL-3.0-only
  license_family: GPL
  purls: []
  size: 671240
  timestamp: 1740155456116
- conda: https://conda.anaconda.org/conda-forge/linux-64/lerc-4.0.0-h27087fc_0.tar.bz2
  sha256: cb55f36dcd898203927133280ae1dc643368af041a48bcf7c026acb7c47b0c12
  md5: 76bbff344f0134279f225174e9064c8f
  depends:
  - libgcc-ng >=12
  - libstdcxx-ng >=12
  license: Apache-2.0
  license_family: Apache
  purls: []
  size: 281798
  timestamp: 1657977462600
- conda: https://conda.anaconda.org/conda-forge/linux-64/libaec-1.1.3-h59595ed_0.conda
  sha256: 2ef420a655528bca9d269086cf33b7e90d2f54ad941b437fb1ed5eca87cee017
  md5: 5e97e271911b8b2001a8b71860c32faa
  depends:
  - libgcc-ng >=12
  - libstdcxx-ng >=12
  license: BSD-2-Clause
  license_family: BSD
  purls: []
  size: 35446
  timestamp: 1711021212685
- conda: https://conda.anaconda.org/conda-forge/linux-64/libarchive-3.7.7-h4585015_3.conda
  sha256: 2466803e26ae9dbd2263de3a102b572b741c056549875c04b6ec10830bd5d338
  md5: a28808eae584c7f519943719b2a2b386
  depends:
  - __glibc >=2.17,<3.0.a0
  - bzip2 >=1.0.8,<2.0a0
  - libgcc >=13
  - liblzma >=5.6.3,<6.0a0
  - libxml2 >=2.13.5,<3.0a0
  - libzlib >=1.3.1,<2.0a0
  - lz4-c >=1.10.0,<1.11.0a0
  - lzo >=2.10,<3.0a0
  - openssl >=3.4.0,<4.0a0
  - zstd >=1.5.6,<1.6.0a0
  license: BSD-2-Clause
  license_family: BSD
  purls: []
  size: 878021
  timestamp: 1734020918345
- conda: https://conda.anaconda.org/conda-forge/linux-64/libavif16-1.2.1-hbb36593_2.conda
  sha256: 19f14cea3ca0b159933827caac06289c67ad66ab2dc8e6725b124cc0f5be2ab1
  md5: 971387a27e61235b97cacb440a37e991
  depends:
  - __glibc >=2.17,<3.0.a0
  - aom >=3.9.1,<3.10.0a0
  - dav1d >=1.2.1,<1.2.2.0a0
  - libgcc >=13
  - rav1e >=0.6.6,<1.0a0
  - svt-av1 >=3.0.2,<3.0.3.0a0
  license: BSD-2-Clause
  license_family: BSD
  purls: []
  size: 138596
  timestamp: 1743344665874
- conda: https://conda.anaconda.org/conda-forge/linux-64/libblas-3.9.0-31_h59b9bed_openblas.conda
  build_number: 31
  sha256: 9839fc4ac0cbb0aa3b9eea520adfb57311838959222654804e58f6f2d1771db5
  md5: 728dbebd0f7a20337218beacffd37916
  depends:
  - libopenblas >=0.3.29,<0.3.30.0a0
  - libopenblas >=0.3.29,<1.0a0
  constrains:
  - liblapacke =3.9.0=31*_openblas
  - liblapack =3.9.0=31*_openblas
  - blas =2.131=openblas
  - mkl <2025
  - libcblas =3.9.0=31*_openblas
  license: BSD-3-Clause
  license_family: BSD
  purls: []
  size: 16859
  timestamp: 1740087969120
- conda: https://conda.anaconda.org/conda-forge/linux-64/libbrotlicommon-1.1.0-hb9d3cd8_2.conda
  sha256: d9db2de60ea917298e658143354a530e9ca5f9c63471c65cf47ab39fd2f429e3
  md5: 41b599ed2b02abcfdd84302bff174b23
  depends:
  - __glibc >=2.17,<3.0.a0
  - libgcc >=13
  license: MIT
  license_family: MIT
  purls: []
  size: 68851
  timestamp: 1725267660471
- conda: https://conda.anaconda.org/conda-forge/linux-64/libbrotlidec-1.1.0-hb9d3cd8_2.conda
  sha256: 2892d512cad096cb03f1b66361deeab58b64e15ba525d6592bb6d609e7045edf
  md5: 9566f0bd264fbd463002e759b8a82401
  depends:
  - __glibc >=2.17,<3.0.a0
  - libbrotlicommon 1.1.0 hb9d3cd8_2
  - libgcc >=13
  license: MIT
  license_family: MIT
  purls: []
  size: 32696
  timestamp: 1725267669305
- conda: https://conda.anaconda.org/conda-forge/linux-64/libbrotlienc-1.1.0-hb9d3cd8_2.conda
  sha256: 779f58174e99de3600e939fa46eddb453ec5d3c60bb46cdaa8b4c127224dbf29
  md5: 06f70867945ea6a84d35836af780f1de
  depends:
  - __glibc >=2.17,<3.0.a0
  - libbrotlicommon 1.1.0 hb9d3cd8_2
  - libgcc >=13
  license: MIT
  license_family: MIT
  purls: []
  size: 281750
  timestamp: 1725267679782
- conda: https://conda.anaconda.org/conda-forge/linux-64/libcblas-3.9.0-31_he106b2a_openblas.conda
  build_number: 31
  sha256: ede8545011f5b208b151fe3e883eb4e31d495ab925ab7b9ce394edca846e0c0d
  md5: abb32c727da370c481a1c206f5159ce9
  depends:
  - libblas 3.9.0 31_h59b9bed_openblas
  constrains:
  - liblapacke =3.9.0=31*_openblas
  - liblapack =3.9.0=31*_openblas
  - blas =2.131=openblas
  license: BSD-3-Clause
  license_family: BSD
  purls: []
  size: 16796
  timestamp: 1740087984429
- conda: https://conda.anaconda.org/conda-forge/linux-64/libcurl-8.13.0-h332b0f4_0.conda
  sha256: 38e528acfaa0276b7052f4de44271ff9293fdb84579650601a8c49dac171482a
  md5: cbdc92ac0d93fe3c796e36ad65c7905c
  depends:
  - __glibc >=2.17,<3.0.a0
  - krb5 >=1.21.3,<1.22.0a0
  - libgcc >=13
  - libnghttp2 >=1.64.0,<2.0a0
  - libssh2 >=1.11.1,<2.0a0
  - libzlib >=1.3.1,<2.0a0
  - openssl >=3.4.1,<4.0a0
  - zstd >=1.5.7,<1.6.0a0
  license: curl
  license_family: MIT
  purls: []
  size: 438088
  timestamp: 1743601695669
- conda: https://conda.anaconda.org/conda-forge/linux-64/libde265-1.0.15-h00ab1b0_0.conda
  sha256: 7cf7e294e1a7c8219065885e186d8f52002fb900bf384d815f159b5874204e3d
  md5: 407fee7a5d7ab2dca12c9ca7f62310ad
  depends:
  - libgcc-ng >=12
  - libstdcxx-ng >=12
  license: LGPL-3.0-or-later
  license_family: LGPL
  purls: []
  size: 411814
  timestamp: 1703088639063
- conda: https://conda.anaconda.org/conda-forge/linux-64/libdeflate-1.23-h4ddbbb0_0.conda
  sha256: 511d801626d02f4247a04fff957cc6e9ec4cc7e8622bd9acd076bcdc5de5fe66
  md5: 8dfae1d2e74767e9ce36d5fa0d8605db
  depends:
  - __glibc >=2.17,<3.0.a0
  - libgcc >=13
  license: MIT
  license_family: MIT
  purls: []
  size: 72255
  timestamp: 1734373823254
- conda: https://conda.anaconda.org/conda-forge/linux-64/libedit-3.1.20250104-pl5321h7949ede_0.conda
  sha256: d789471216e7aba3c184cd054ed61ce3f6dac6f87a50ec69291b9297f8c18724
  md5: c277e0a4d549b03ac1e9d6cbbe3d017b
  depends:
  - ncurses
  - __glibc >=2.17,<3.0.a0
  - libgcc >=13
  - ncurses >=6.5,<7.0a0
  license: BSD-2-Clause
  license_family: BSD
  purls: []
  size: 134676
  timestamp: 1738479519902
- conda: https://conda.anaconda.org/conda-forge/linux-64/libev-4.33-hd590300_2.conda
  sha256: 1cd6048169fa0395af74ed5d8f1716e22c19a81a8a36f934c110ca3ad4dd27b4
  md5: 172bf1cd1ff8629f2b1179945ed45055
  depends:
  - libgcc-ng >=12
  license: BSD-2-Clause
  license_family: BSD
  purls: []
  size: 112766
  timestamp: 1702146165126
- conda: https://conda.anaconda.org/conda-forge/linux-64/libexpat-2.7.0-h5888daf_0.conda
  sha256: 33ab03438aee65d6aa667cf7d90c91e5e7d734c19a67aa4c7040742c0a13d505
  md5: db0bfbe7dd197b68ad5f30333bae6ce0
  depends:
  - __glibc >=2.17,<3.0.a0
  - libgcc >=13
  constrains:
  - expat 2.7.0.*
  license: MIT
  license_family: MIT
  purls: []
  size: 74427
  timestamp: 1743431794976
- conda: https://conda.anaconda.org/conda-forge/linux-64/libffi-3.4.6-h2dba641_1.conda
  sha256: 764432d32db45466e87f10621db5b74363a9f847d2b8b1f9743746cd160f06ab
  md5: ede4673863426c0883c0063d853bbd85
  depends:
  - __glibc >=2.17,<3.0.a0
  - libgcc >=13
  license: MIT
  license_family: MIT
  purls: []
  size: 57433
  timestamp: 1743434498161
- conda: https://conda.anaconda.org/conda-forge/linux-64/libgcc-14.2.0-h767d61c_2.conda
  sha256: 3a572d031cb86deb541d15c1875aaa097baefc0c580b54dc61f5edab99215792
  md5: ef504d1acbd74b7cc6849ef8af47dd03
  depends:
  - __glibc >=2.17,<3.0.a0
  - _openmp_mutex >=4.5
  constrains:
  - libgomp 14.2.0 h767d61c_2
  - libgcc-ng ==14.2.0=*_2
  license: GPL-3.0-only WITH GCC-exception-3.1
  license_family: GPL
  purls: []
  size: 847885
  timestamp: 1740240653082
- conda: https://conda.anaconda.org/conda-forge/linux-64/libgcc-ng-14.2.0-h69a702a_2.conda
  sha256: fb7558c328b38b2f9d2e412c48da7890e7721ba018d733ebdfea57280df01904
  md5: a2222a6ada71fb478682efe483ce0f92
  depends:
  - libgcc 14.2.0 h767d61c_2
  license: GPL-3.0-only WITH GCC-exception-3.1
  license_family: GPL
  purls: []
  size: 53758
  timestamp: 1740240660904
- conda: https://conda.anaconda.org/conda-forge/linux-64/libgdal-core-3.10.2-hae73b24_5.conda
  sha256: 43163198406574562e1df59a3289d30033e05cd2f6905c4f2ed81352919e756f
  md5: 6e264c86c2e964cdcaa20ec4d10d474c
  depends:
  - __glibc >=2.17,<3.0.a0
  - blosc >=1.21.6,<2.0a0
  - geos >=3.13.1,<3.13.2.0a0
  - geotiff >=1.7.4,<1.8.0a0
  - giflib >=5.2.2,<5.3.0a0
  - json-c >=0.18,<0.19.0a0
  - lerc >=4.0.0,<5.0a0
  - libarchive >=3.7.7,<3.8.0a0
  - libcurl >=8.12.1,<9.0a0
  - libdeflate >=1.23,<1.24.0a0
  - libexpat >=2.6.4,<3.0a0
  - libgcc >=13
  - libheif >=1.19.7,<1.20.0a0
  - libiconv >=1.18,<2.0a0
  - libjpeg-turbo >=3.0.0,<4.0a0
  - libkml >=1.3.0,<1.4.0a0
  - liblzma >=5.6.4,<6.0a0
  - libpng >=1.6.47,<1.7.0a0
  - libspatialite >=5.1.0,<5.2.0a0
  - libsqlite >=3.49.1,<4.0a0
  - libstdcxx >=13
  - libtiff >=4.7.0,<4.8.0a0
  - libuuid >=2.38.1,<3.0a0
  - libwebp-base >=1.5.0,<2.0a0
  - libxml2 >=2.13.6,<3.0a0
  - libzlib >=1.3.1,<2.0a0
  - lz4-c >=1.10.0,<1.11.0a0
  - openssl >=3.4.1,<4.0a0
  - pcre2 >=10.44,<10.45.0a0
  - proj >=9.6.0,<9.7.0a0
  - xerces-c >=3.2.5,<3.3.0a0
  - zstd >=1.5.7,<1.6.0a0
  constrains:
  - libgdal 3.10.2.*
  license: MIT
  license_family: MIT
  purls: []
  size: 10819463
  timestamp: 1742975859194
- conda: https://conda.anaconda.org/conda-forge/linux-64/libgfortran-14.2.0-h69a702a_2.conda
  sha256: e05263e8960da03c341650f2a3ffa4ccae4e111cb198e8933a2908125459e5a6
  md5: fb54c4ea68b460c278d26eea89cfbcc3
  depends:
  - libgfortran5 14.2.0 hf1ad2bd_2
  constrains:
  - libgfortran-ng ==14.2.0=*_2
  license: GPL-3.0-only WITH GCC-exception-3.1
  license_family: GPL
  purls: []
  size: 53733
  timestamp: 1740240690977
- conda: https://conda.anaconda.org/conda-forge/linux-64/libgfortran5-14.2.0-hf1ad2bd_2.conda
  sha256: c17b7cf3073a1f4e1f34d50872934fa326346e104d3c445abc1e62481ad6085c
  md5: 556a4fdfac7287d349b8f09aba899693
  depends:
  - __glibc >=2.17,<3.0.a0
  - libgcc >=14.2.0
  constrains:
  - libgfortran 14.2.0
  license: GPL-3.0-only WITH GCC-exception-3.1
  license_family: GPL
  purls: []
  size: 1461978
  timestamp: 1740240671964
- conda: https://conda.anaconda.org/conda-forge/linux-64/libgomp-14.2.0-h767d61c_2.conda
  sha256: 1a3130e0b9267e781b89399580f3163632d59fe5b0142900d63052ab1a53490e
  md5: 06d02030237f4d5b3d9a7e7d348fe3c6
  depends:
  - __glibc >=2.17,<3.0.a0
  license: GPL-3.0-only WITH GCC-exception-3.1
  license_family: GPL
  purls: []
  size: 459862
  timestamp: 1740240588123
- conda: https://conda.anaconda.org/conda-forge/linux-64/libheif-1.19.7-gpl_hc18d805_100.conda
  sha256: ec9797d57088aeed7ca4905777d4f3e70a4dbe90853590eef7006b0ab337af3f
  md5: 1db2693fa6a50bef58da2df97c5204cb
  depends:
  - __glibc >=2.17,<3.0.a0
  - aom >=3.9.1,<3.10.0a0
  - dav1d >=1.2.1,<1.2.2.0a0
  - libavif16 >=1.2.0,<2.0a0
  - libde265 >=1.0.15,<1.0.16.0a0
  - libgcc >=13
  - libstdcxx >=13
  - x265 >=3.5,<3.6.0a0
  license: LGPL-3.0-or-later
  license_family: LGPL
  purls: []
  size: 596714
  timestamp: 1741306859216
- conda: https://conda.anaconda.org/conda-forge/linux-64/libiconv-1.18-h4ce23a2_1.conda
  sha256: 18a4afe14f731bfb9cf388659994263904d20111e42f841e9eea1bb6f91f4ab4
  md5: e796ff8ddc598affdf7c173d6145f087
  depends:
  - __glibc >=2.17,<3.0.a0
  - libgcc >=13
  license: LGPL-2.1-only
  purls: []
  size: 713084
  timestamp: 1740128065462
- conda: https://conda.anaconda.org/conda-forge/linux-64/libjpeg-turbo-3.0.0-hd590300_1.conda
  sha256: b954e09b7e49c2f2433d6f3bb73868eda5e378278b0f8c1dd10a7ef090e14f2f
  md5: ea25936bb4080d843790b586850f82b8
  depends:
  - libgcc-ng >=12
  constrains:
  - jpeg <0.0.0a
  license: IJG AND BSD-3-Clause AND Zlib
  purls: []
  size: 618575
  timestamp: 1694474974816
- conda: https://conda.anaconda.org/conda-forge/linux-64/libkml-1.3.0-hf539b9f_1021.conda
  sha256: 721c3916d41e052ffd8b60e77f2da6ee47ff0d18babfca48ccf93606f1e0656a
  md5: e8c7620cc49de0c6a2349b6dd6e39beb
  depends:
  - __glibc >=2.17,<3.0.a0
  - libexpat >=2.6.2,<3.0a0
  - libgcc-ng >=13
  - libstdcxx-ng >=13
  - libzlib >=1.3.1,<2.0a0
  - uriparser >=0.9.8,<1.0a0
  license: BSD-3-Clause
  license_family: BSD
  purls: []
  size: 402219
  timestamp: 1724667059411
- conda: https://conda.anaconda.org/conda-forge/linux-64/liblapack-3.9.0-31_h7ac8fdf_openblas.conda
  build_number: 31
  sha256: f583661921456e798aba10972a8abbd9d33571c655c1f66eff450edc9cbefcf3
  md5: 452b98eafe050ecff932f0ec832dd03f
  depends:
  - libblas 3.9.0 31_h59b9bed_openblas
  constrains:
  - libcblas =3.9.0=31*_openblas
  - liblapacke =3.9.0=31*_openblas
  - blas =2.131=openblas
  license: BSD-3-Clause
  license_family: BSD
  purls: []
  size: 16790
  timestamp: 1740087997375
- conda: https://conda.anaconda.org/conda-forge/linux-64/liblzma-5.6.4-hb9d3cd8_0.conda
  sha256: cad52e10319ca4585bc37f0bc7cce99ec7c15dc9168e42ccb96b741b0a27db3f
  md5: 42d5b6a0f30d3c10cd88cb8584fda1cb
  depends:
  - __glibc >=2.17,<3.0.a0
  - libgcc >=13
  license: 0BSD
  purls: []
  size: 111357
  timestamp: 1738525339684
- conda: https://conda.anaconda.org/conda-forge/linux-64/libnetcdf-4.9.2-nompi_h5ddbaa4_116.conda
  sha256: 6c61842c8d8f885019f52a2f989d197b6bf33c030b030226e665f01ca0fa3f71
  md5: f51573abc223afed7e5374f34135ce05
  depends:
  - __glibc >=2.17,<3.0.a0
  - blosc >=1.21.6,<2.0a0
  - bzip2 >=1.0.8,<2.0a0
  - hdf4 >=4.2.15,<4.2.16.0a0
  - hdf5 >=1.14.4,<1.14.5.0a0
  - libaec >=1.1.3,<2.0a0
  - libcurl >=8.10.1,<9.0a0
  - libgcc >=13
  - libstdcxx >=13
  - libxml2 >=2.13.5,<3.0a0
  - libzip >=1.11.2,<2.0a0
  - libzlib >=1.3.1,<2.0a0
  - openssl >=3.4.0,<4.0a0
  - zlib
  - zstd >=1.5.6,<1.6.0a0
  license: MIT
  license_family: MIT
  purls: []
  size: 832800
  timestamp: 1733232193218
- conda: https://conda.anaconda.org/conda-forge/linux-64/libnghttp2-1.64.0-h161d5f1_0.conda
  sha256: b0f2b3695b13a989f75d8fd7f4778e1c7aabe3b36db83f0fe80b2cd812c0e975
  md5: 19e57602824042dfd0446292ef90488b
  depends:
  - __glibc >=2.17,<3.0.a0
  - c-ares >=1.32.3,<2.0a0
  - libev >=4.33,<4.34.0a0
  - libev >=4.33,<5.0a0
  - libgcc >=13
  - libstdcxx >=13
  - libzlib >=1.3.1,<2.0a0
  - openssl >=3.3.2,<4.0a0
  license: MIT
  license_family: MIT
  purls: []
  size: 647599
  timestamp: 1729571887612
- conda: https://conda.anaconda.org/conda-forge/linux-64/libnsl-2.0.1-hd590300_0.conda
  sha256: 26d77a3bb4dceeedc2a41bd688564fe71bf2d149fdcf117049970bc02ff1add6
  md5: 30fd6e37fe21f86f4bd26d6ee73eeec7
  depends:
  - libgcc-ng >=12
  license: LGPL-2.1-only
  license_family: GPL
  purls: []
  size: 33408
  timestamp: 1697359010159
- conda: https://conda.anaconda.org/conda-forge/linux-64/libntlm-1.8-hb9d3cd8_0.conda
  sha256: 3b3f19ced060013c2dd99d9d46403be6d319d4601814c772a3472fe2955612b0
  md5: 7c7927b404672409d9917d49bff5f2d6
  depends:
  - __glibc >=2.17,<3.0.a0
  - libgcc >=13
  license: LGPL-2.1-or-later
  purls: []
  size: 33418
  timestamp: 1734670021371
- conda: https://conda.anaconda.org/conda-forge/linux-64/libopenblas-0.3.29-pthreads_h94d23a6_0.conda
  sha256: cc5389ea254f111ef17a53df75e8e5209ef2ea6117e3f8aced88b5a8e51f11c4
  md5: 0a4d0252248ef9a0f88f2ba8b8a08e12
  depends:
  - __glibc >=2.17,<3.0.a0
  - libgcc >=14
  - libgfortran
  - libgfortran5 >=14.2.0
  constrains:
  - openblas >=0.3.29,<0.3.30.0a0
  license: BSD-3-Clause
  license_family: BSD
  purls: []
  size: 5919288
  timestamp: 1739825731827
- conda: https://conda.anaconda.org/conda-forge/linux-64/libpng-1.6.47-h943b412_0.conda
  sha256: 23367d71da58c9a61c8cbd963fcffb92768d4ae5ffbef9a47cdf1f54f98c5c36
  md5: 55199e2ae2c3651f6f9b2a447b47bdc9
  depends:
  - __glibc >=2.17,<3.0.a0
  - libgcc >=13
  - libzlib >=1.3.1,<2.0a0
  license: zlib-acknowledgement
  purls: []
  size: 288701
  timestamp: 1739952993639
- conda: https://conda.anaconda.org/conda-forge/linux-64/libpq-17.4-h27ae623_1.conda
  sha256: ba2fd74be9d8c38489b9c6c18fa2fa87437dac76dfe285f86425c1b815e59fa2
  md5: 37fba334855ef3b51549308e61ed7a3d
  depends:
  - __glibc >=2.17,<3.0.a0
  - icu >=75.1,<76.0a0
  - krb5 >=1.21.3,<1.22.0a0
  - libgcc >=13
  - openldap >=2.6.9,<2.7.0a0
  - openssl >=3.4.1,<4.0a0
  license: PostgreSQL
  purls: []
  size: 2736307
  timestamp: 1743504522214
- conda: https://conda.anaconda.org/conda-forge/linux-64/librttopo-1.1.0-hd718a1a_18.conda
  sha256: 394cf4356e0e26c4c95c9681e01e4def77049374ac78b737193e38c1861e8042
  md5: 4f40dea96ff9935e7bd48893c24891b9
  depends:
  - __glibc >=2.17,<3.0.a0
  - geos >=3.13.1,<3.13.2.0a0
  - libgcc >=13
  - libstdcxx >=13
  license: GPL-2.0-or-later
  license_family: GPL
  purls: []
  size: 232698
  timestamp: 1741167016983
- conda: https://conda.anaconda.org/conda-forge/linux-64/libspatialite-5.1.0-he17ca71_14.conda
  sha256: 82f7f5f4498a561edf84146bfcff3197e8b2d8796731d354446fc4fd6d058e94
  md5: d010b5907ed39fdb93eb6180ab925115
  depends:
  - __glibc >=2.17,<3.0.a0
  - freexl >=2
  - freexl >=2.0.0,<3.0a0
  - geos >=3.13.1,<3.13.2.0a0
  - libgcc >=13
  - librttopo >=1.1.0,<1.2.0a0
  - libsqlite >=3.49.1,<4.0a0
  - libstdcxx >=13
  - libxml2 >=2.13.6,<3.0a0
  - libzlib >=1.3.1,<2.0a0
  - proj >=9.6.0,<9.7.0a0
  - sqlite
  - zlib
  license: MPL-1.1
  license_family: MOZILLA
  purls: []
  size: 4047775
  timestamp: 1742308519433
- conda: https://conda.anaconda.org/conda-forge/linux-64/libsqlite-3.49.1-hee588c1_2.conda
  sha256: a086289bf75c33adc1daed3f1422024504ffb5c3c8b3285c49f025c29708ed16
  md5: 962d6ac93c30b1dfc54c9cccafd1003e
  depends:
  - __glibc >=2.17,<3.0.a0
  - libgcc >=13
  - libzlib >=1.3.1,<2.0a0
  license: Unlicense
  purls: []
  size: 918664
  timestamp: 1742083674731
- conda: https://conda.anaconda.org/conda-forge/linux-64/libssh2-1.11.1-hf672d98_0.conda
  sha256: 0407ac9fda2bb67e11e357066eff144c845801d00b5f664efbc48813af1e7bb9
  md5: be2de152d8073ef1c01b7728475f2fe7
  depends:
  - __glibc >=2.17,<3.0.a0
  - libgcc >=13
  - libzlib >=1.3.1,<2.0a0
  - openssl >=3.4.0,<4.0a0
  license: BSD-3-Clause
  license_family: BSD
  purls: []
  size: 304278
  timestamp: 1732349402869
- conda: https://conda.anaconda.org/conda-forge/linux-64/libstdcxx-14.2.0-h8f9b012_2.conda
  sha256: 8f5bd92e4a24e1d35ba015c5252e8f818898478cb3bc50bd8b12ab54707dc4da
  md5: a78c856b6dc6bf4ea8daeb9beaaa3fb0
  depends:
  - __glibc >=2.17,<3.0.a0
  - libgcc 14.2.0 h767d61c_2
  license: GPL-3.0-only WITH GCC-exception-3.1
  license_family: GPL
  purls: []
  size: 3884556
  timestamp: 1740240685253
- conda: https://conda.anaconda.org/conda-forge/linux-64/libstdcxx-ng-14.2.0-h4852527_2.conda
  sha256: e86f38b007cf97cc2c67cd519f2de12a313c4ee3f5ef11652ad08932a5e34189
  md5: c75da67f045c2627f59e6fcb5f4e3a9b
  depends:
  - libstdcxx 14.2.0 h8f9b012_2
  license: GPL-3.0-only WITH GCC-exception-3.1
  license_family: GPL
  purls: []
  size: 53830
  timestamp: 1740240722530
- conda: https://conda.anaconda.org/conda-forge/linux-64/libtiff-4.7.0-hd9ff511_3.conda
  sha256: b224e16b88d76ea95e4af56e2bc638c603bd26a770b98d117d04541d3aafa002
  md5: 0ea6510969e1296cc19966fad481f6de
  depends:
  - __glibc >=2.17,<3.0.a0
  - lerc >=4.0.0,<5.0a0
  - libdeflate >=1.23,<1.24.0a0
  - libgcc >=13
  - libjpeg-turbo >=3.0.0,<4.0a0
  - liblzma >=5.6.3,<6.0a0
  - libstdcxx >=13
  - libwebp-base >=1.4.0,<2.0a0
  - libzlib >=1.3.1,<2.0a0
  - zstd >=1.5.6,<1.6.0a0
  license: HPND
  purls: []
  size: 428173
  timestamp: 1734398813264
- conda: https://conda.anaconda.org/conda-forge/linux-64/libuuid-2.38.1-h0b41bf4_0.conda
  sha256: 787eb542f055a2b3de553614b25f09eefb0a0931b0c87dbcce6efdfd92f04f18
  md5: 40b61aab5c7ba9ff276c41cfffe6b80b
  depends:
  - libgcc-ng >=12
  license: BSD-3-Clause
  license_family: BSD
  purls: []
  size: 33601
  timestamp: 1680112270483
- conda: https://conda.anaconda.org/conda-forge/linux-64/libwebp-base-1.5.0-h851e524_0.conda
  sha256: c45283fd3e90df5f0bd3dbcd31f59cdd2b001d424cf30a07223655413b158eaf
  md5: 63f790534398730f59e1b899c3644d4a
  depends:
  - __glibc >=2.17,<3.0.a0
  - libgcc >=13
  constrains:
  - libwebp 1.5.0
  license: BSD-3-Clause
  license_family: BSD
  purls: []
  size: 429973
  timestamp: 1734777489810
- conda: https://conda.anaconda.org/conda-forge/linux-64/libxcb-1.17.0-h8a09558_0.conda
  sha256: 666c0c431b23c6cec6e492840b176dde533d48b7e6fb8883f5071223433776aa
  md5: 92ed62436b625154323d40d5f2f11dd7
  depends:
  - __glibc >=2.17,<3.0.a0
  - libgcc >=13
  - pthread-stubs
  - xorg-libxau >=1.0.11,<2.0a0
  - xorg-libxdmcp
  license: MIT
  license_family: MIT
  purls: []
  size: 395888
  timestamp: 1727278577118
- conda: https://conda.anaconda.org/conda-forge/linux-64/libxcrypt-4.4.36-hd590300_1.conda
  sha256: 6ae68e0b86423ef188196fff6207ed0c8195dd84273cb5623b85aa08033a410c
  md5: 5aa797f8787fe7a17d1b0821485b5adc
  depends:
  - libgcc-ng >=12
  license: LGPL-2.1-or-later
  purls: []
  size: 100393
  timestamp: 1702724383534
- conda: https://conda.anaconda.org/conda-forge/linux-64/libxml2-2.13.7-h8d12d68_0.conda
  sha256: 98f0a11d6b52801daaeefd00bfb38078f439554d64d2e277d92f658faefac366
  md5: 109427e5576d0ce9c42257c2421b1680
  depends:
  - __glibc >=2.17,<3.0.a0
  - icu >=75.1,<76.0a0
  - libgcc >=13
  - libiconv >=1.18,<2.0a0
  - liblzma >=5.6.4,<6.0a0
  - libzlib >=1.3.1,<2.0a0
  license: MIT
  license_family: MIT
  purls: []
  size: 691755
  timestamp: 1743091084063
- conda: https://conda.anaconda.org/conda-forge/linux-64/libxslt-1.1.39-h76b75d6_0.conda
  sha256: 684e9b67ef7b9ca0ca993762eeb39705ec58e2e7f958555c758da7ef416db9f3
  md5: e71f31f8cfb0a91439f2086fc8aa0461
  depends:
  - libgcc-ng >=12
  - libxml2 >=2.12.1,<3.0.0a0
  license: MIT
  license_family: MIT
  purls: []
  size: 254297
  timestamp: 1701628814990
- conda: https://conda.anaconda.org/conda-forge/linux-64/libzip-1.11.2-h6991a6a_0.conda
  sha256: 991e7348b0f650d495fb6d8aa9f8c727bdf52dabf5853c0cc671439b160dce48
  md5: a7b27c075c9b7f459f1c022090697cba
  depends:
  - __glibc >=2.17,<3.0.a0
  - bzip2 >=1.0.8,<2.0a0
  - libgcc >=13
  - libzlib >=1.3.1,<2.0a0
  - openssl >=3.3.2,<4.0a0
  license: BSD-3-Clause
  license_family: BSD
  purls: []
  size: 109043
  timestamp: 1730442108429
- conda: https://conda.anaconda.org/conda-forge/linux-64/libzlib-1.3.1-hb9d3cd8_2.conda
  sha256: d4bfe88d7cb447768e31650f06257995601f89076080e76df55e3112d4e47dc4
  md5: edb0dca6bc32e4f4789199455a1dbeb8
  depends:
  - __glibc >=2.17,<3.0.a0
  - libgcc >=13
  constrains:
  - zlib 1.3.1 *_2
  license: Zlib
  license_family: Other
  purls: []
  size: 60963
  timestamp: 1727963148474
- conda: https://conda.anaconda.org/conda-forge/linux-64/lxml-5.3.1-py312he28fd5a_0.conda
  sha256: 4f3a78b59890f2175a381d9ae5e74b4523aea23daaa01cafbb150456bc8b857c
  md5: 52d16dd592060d4b2fa9ad325e0c1f90
  depends:
  - __glibc >=2.17,<3.0.a0
  - libgcc >=13
  - libxml2 >=2.13.5,<3.0a0
  - libxslt >=1.1.39,<2.0a0
  - libzlib >=1.3.1,<2.0a0
  - python >=3.12,<3.13.0a0
  - python_abi 3.12.* *_cp312
  license: BSD-3-Clause and MIT-CMU
  purls:
  - pkg:pypi/lxml?source=hash-mapping
  size: 1403423
  timestamp: 1739211901003
- conda: https://conda.anaconda.org/conda-forge/linux-64/lz4-c-1.10.0-h5888daf_1.conda
  sha256: 47326f811392a5fd3055f0f773036c392d26fdb32e4d8e7a8197eed951489346
  md5: 9de5350a85c4a20c685259b889aa6393
  depends:
  - __glibc >=2.17,<3.0.a0
  - libgcc >=13
  - libstdcxx >=13
  license: BSD-2-Clause
  license_family: BSD
  purls: []
  size: 167055
  timestamp: 1733741040117
- conda: https://conda.anaconda.org/conda-forge/linux-64/lzo-2.10-hd590300_1001.conda
  sha256: 88433b98a9dd9da315400e7fb9cd5f70804cb17dca8b1c85163a64f90f584126
  md5: ec7398d21e2651e0dcb0044d03b9a339
  depends:
  - libgcc-ng >=12
  license: GPL-2.0-or-later
  license_family: GPL2
  purls: []
  size: 171416
  timestamp: 1713515738503
- conda: https://conda.anaconda.org/conda-forge/noarch/mapclassify-2.8.1-pyhd8ed1ab_1.conda
  sha256: c498a016b233be5a7defee443733a82d5fe41b83016ca8a136876a64fd15564b
  md5: c48bbb2bcc3f9f46741a7915d67e6839
  depends:
  - networkx >=2.7
  - numpy >=1.23
  - pandas >=1.4,!=1.5.0
  - python >=3.9
  - scikit-learn >=1.0
  - scipy >=1.8
  license: BSD-3-Clause
  license_family: BSD
  purls:
  - pkg:pypi/mapclassify?source=hash-mapping
  size: 56772
  timestamp: 1733731193211
- conda: https://conda.anaconda.org/conda-forge/linux-64/markupsafe-3.0.2-py312h178313f_1.conda
  sha256: 4a6bf68d2a2b669fecc9a4a009abd1cf8e72c2289522ff00d81b5a6e51ae78f5
  md5: eb227c3e0bf58f5bd69c0532b157975b
  depends:
  - __glibc >=2.17,<3.0.a0
  - libgcc >=13
  - python >=3.12,<3.13.0a0
  - python_abi 3.12.* *_cp312
  constrains:
  - jinja2 >=3.0.0
  license: BSD-3-Clause
  license_family: BSD
  purls:
  - pkg:pypi/markupsafe?source=hash-mapping
  size: 24604
  timestamp: 1733219911494
- conda: https://conda.anaconda.org/conda-forge/linux-64/matplotlib-base-3.10.1-py312hd3ec401_0.conda
  sha256: 0fffd86b49f74e826be54b3bf26e5bbdebaecd2ed5538fc78292f4c0ff827555
  md5: 514d8a6894286f6d9894b352782c7e18
  depends:
  - __glibc >=2.17,<3.0.a0
  - contourpy >=1.0.1
  - cycler >=0.10
  - fonttools >=4.22.0
  - freetype >=2.12.1,<3.0a0
  - kiwisolver >=1.3.1
  - libgcc >=13
  - libstdcxx >=13
  - numpy >=1.19,<3
  - numpy >=1.23
  - packaging >=20.0
  - pillow >=8
  - pyparsing >=2.3.1
  - python >=3.12,<3.13.0a0
  - python-dateutil >=2.7
  - python_abi 3.12.* *_cp312
  - qhull >=2020.2,<2020.3.0a0
  - tk >=8.6.13,<8.7.0a0
  license: PSF-2.0
  license_family: PSF
  purls:
  - pkg:pypi/matplotlib?source=hash-mapping
  size: 8304072
  timestamp: 1740781077913
- conda: https://conda.anaconda.org/conda-forge/linux-64/minizip-4.0.7-h05a5f5f_3.conda
  sha256: 9a9459024e9cdc68c799b057de021b8c652de542e24e9e48f2726578e822659c
  md5: eec77634ccdb2ba6c231290c399b1dae
  depends:
  - __glibc >=2.17,<3.0.a0
  - bzip2 >=1.0.8,<2.0a0
  - libgcc >=13
  - libiconv >=1.17,<2.0a0
  - liblzma >=5.6.3,<6.0a0
  - libstdcxx >=13
  - libzlib >=1.3.1,<2.0a0
  - openssl >=3.4.0,<4.0a0
  - zstd >=1.5.6,<1.6.0a0
  license: Zlib
  license_family: Other
  purls: []
  size: 92332
  timestamp: 1734012081442
- conda: https://conda.anaconda.org/conda-forge/linux-64/multiprocess-0.70.17-py312h66e93f0_1.conda
  sha256: cfa0f42598a8f210d5553f7c736f876d1a9e04cd3c306ff7ac91da1c8f77a582
  md5: ccffc6b59b72427d191f23441ec7a5b4
  depends:
  - __glibc >=2.17,<3.0.a0
  - dill >=0.3.9
  - libgcc >=13
  - python >=3.12,<3.13.0a0
  - python_abi 3.12.* *_cp312
  license: BSD-3-Clause
  license_family: BSD
  purls:
  - pkg:pypi/multiprocess?source=hash-mapping
  size: 343757
  timestamp: 1731723322282
- conda: https://conda.anaconda.org/conda-forge/noarch/munkres-1.1.4-pyh9f0ad1d_0.tar.bz2
  sha256: f86fb22b58e93d04b6f25e0d811b56797689d598788b59dcb47f59045b568306
  md5: 2ba8498c1018c1e9c61eb99b973dfe19
  depends:
  - python
  license: Apache-2.0
  license_family: Apache
  purls:
  - pkg:pypi/munkres?source=hash-mapping
  size: 12452
  timestamp: 1600387789153
- conda: https://conda.anaconda.org/conda-forge/linux-64/ncurses-6.5-h2d0b736_3.conda
  sha256: 3fde293232fa3fca98635e1167de6b7c7fda83caf24b9d6c91ec9eefb4f4d586
  md5: 47e340acb35de30501a76c7c799c41d7
  depends:
  - __glibc >=2.17,<3.0.a0
  - libgcc >=13
  license: X11 AND BSD-3-Clause
  purls: []
  size: 891641
  timestamp: 1738195959188
- conda: https://conda.anaconda.org/conda-forge/linux-64/netcdf4-1.7.2-nompi_py312ha728dd9_101.conda
  sha256: 5a6ce5997c155abfc1941de7d2fba207bd3f269987d847937caa51799625d5c3
  md5: 7e41ca6012a6bf609539aec0dfee93f7
  depends:
  - __glibc >=2.17,<3.0.a0
  - certifi
  - cftime
  - hdf5 >=1.14.4,<1.14.5.0a0
  - libgcc >=13
  - libnetcdf >=4.9.2,<4.9.3.0a0
  - libzlib >=1.3.1,<2.0a0
  - numpy >=1.19,<3
  - python >=3.12,<3.13.0a0
  - python_abi 3.12.* *_cp312
  license: MIT
  license_family: MIT
  purls:
  - pkg:pypi/netcdf4?source=hash-mapping
  size: 1151656
  timestamp: 1733253250333
- conda: https://conda.anaconda.org/conda-forge/noarch/networkx-3.4.2-pyh267e887_2.conda
  sha256: 39625cd0c9747fa5c46a9a90683b8997d8b9649881b3dc88336b13b7bdd60117
  md5: fd40bf7f7f4bc4b647dc8512053d9873
  depends:
  - python >=3.10
  - python
  constrains:
  - numpy >=1.24
  - scipy >=1.10,!=1.11.0,!=1.11.1
  - matplotlib >=3.7
  - pandas >=2.0
  license: BSD-3-Clause
  license_family: BSD
  purls: []
  size: 1265008
  timestamp: 1731521053408
- conda: https://conda.anaconda.org/conda-forge/noarch/nodeenv-1.9.1-pyhd8ed1ab_1.conda
  sha256: 3636eec0e60466a00069b47ce94b6d88b01419b6577d8e393da44bb5bc8d3468
  md5: 7ba3f09fceae6a120d664217e58fe686
  depends:
  - python >=3.9
  - setuptools
  license: BSD-3-Clause
  license_family: BSD
  purls:
  - pkg:pypi/nodeenv?source=hash-mapping
  size: 34574
  timestamp: 1734112236147
- conda: https://conda.anaconda.org/conda-forge/linux-64/numpy-1.26.4-py312heda63a1_0.conda
  sha256: fe3459c75cf84dcef6ef14efcc4adb0ade66038ddd27cadb894f34f4797687d8
  md5: d8285bea2a350f63fab23bf460221f3f
  depends:
  - libblas >=3.9.0,<4.0a0
  - libcblas >=3.9.0,<4.0a0
  - libgcc-ng >=12
  - liblapack >=3.9.0,<4.0a0
  - libstdcxx-ng >=12
  - python >=3.12,<3.13.0a0
  - python_abi 3.12.* *_cp312
  constrains:
  - numpy-base <0a0
  license: BSD-3-Clause
  license_family: BSD
  purls:
  - pkg:pypi/numpy?source=hash-mapping
  size: 7484186
  timestamp: 1707225809722
- conda: https://conda.anaconda.org/conda-forge/linux-64/openjpeg-2.5.3-h5fbd93e_0.conda
  sha256: 5bee706ea5ba453ed7fd9da7da8380dd88b865c8d30b5aaec14d2b6dd32dbc39
  md5: 9e5816bc95d285c115a3ebc2f8563564
  depends:
  - __glibc >=2.17,<3.0.a0
  - libgcc >=13
  - libpng >=1.6.44,<1.7.0a0
  - libstdcxx >=13
  - libtiff >=4.7.0,<4.8.0a0
  - libzlib >=1.3.1,<2.0a0
  license: BSD-2-Clause
  license_family: BSD
  purls: []
  size: 342988
  timestamp: 1733816638720
- conda: https://conda.anaconda.org/conda-forge/linux-64/openldap-2.6.9-he970967_0.conda
  sha256: 224f458848f792fe9e3587ee6b626d4eaad63aead0e5e6c25cbe29aba7b05c53
  md5: ca2de8bbdc871bce41dbf59e51324165
  depends:
  - __glibc >=2.17,<3.0.a0
  - cyrus-sasl >=2.1.27,<3.0a0
  - krb5 >=1.21.3,<1.22.0a0
  - libgcc >=13
  - libstdcxx >=13
  - openssl >=3.4.0,<4.0a0
  license: OLDAP-2.8
  license_family: BSD
  purls: []
  size: 784483
  timestamp: 1732674189726
- conda: https://conda.anaconda.org/conda-forge/linux-64/openssl-3.4.1-h7b32b05_0.conda
  sha256: cbf62df3c79a5c2d113247ddea5658e9ff3697b6e741c210656e239ecaf1768f
  md5: 41adf927e746dc75ecf0ef841c454e48
  depends:
  - __glibc >=2.17,<3.0.a0
  - ca-certificates
  - libgcc >=13
  license: Apache-2.0
  license_family: Apache
  purls: []
  size: 2939306
  timestamp: 1739301879343
- conda: https://conda.anaconda.org/conda-forge/noarch/orderedmultidict-1.0.1-pyhd8ed1ab_2.conda
  sha256: 5b531c89ed6fa678fbdce61d870570ef655c37e52d2fe5af3ef8c15d152c90f5
  md5: d6d0b0e2258fc15e7ef30cc85211d21f
  depends:
  - python >=3.9
  - six >=1.8.0
  license: Unlicense
  purls:
  - pkg:pypi/orderedmultidict?source=hash-mapping
  size: 16278
  timestamp: 1733900401804
- conda: https://conda.anaconda.org/conda-forge/noarch/packaging-24.2-pyhd8ed1ab_2.conda
  sha256: da157b19bcd398b9804c5c52fc000fcb8ab0525bdb9c70f95beaa0bb42f85af1
  md5: 3bfed7e6228ebf2f7b9eaa47f1b4e2aa
  depends:
  - python >=3.8
  license: Apache-2.0
  license_family: APACHE
  purls:
  - pkg:pypi/packaging?source=hash-mapping
  size: 60164
  timestamp: 1733203368787
- conda: https://conda.anaconda.org/conda-forge/linux-64/pandas-2.2.3-py312hf9745cd_1.conda
  sha256: ad275a83bfebfa8a8fee9b0569aaf6f513ada6a246b2f5d5b85903d8ca61887e
  md5: 8bce4f6caaf8c5448c7ac86d87e26b4b
  depends:
  - __glibc >=2.17,<3.0.a0
  - libgcc >=13
  - libstdcxx >=13
  - numpy >=1.19,<3
  - numpy >=1.22.4
  - python >=3.12,<3.13.0a0
  - python-dateutil >=2.8.1
  - python-tzdata >=2022a
  - python_abi 3.12.* *_cp312
  - pytz >=2020.1,<2024.2
  license: BSD-3-Clause
  license_family: BSD
  purls:
  - pkg:pypi/pandas?source=hash-mapping
  size: 15436913
  timestamp: 1726879054912
- conda: https://conda.anaconda.org/conda-forge/noarch/passlib-1.7.4-pyhd8ed1ab_2.conda
  sha256: 2adfe01cdab93c39c4d8dfe3de74a31ae6fded21213f26925208ce6053cea93d
  md5: fba64c154edb7d7935af0d46d97ff536
  depends:
  - argon2-cffi >=19.2.0
  - bcrypt >=3.1.0
  - cryptography
  - python >=3.9
  license: BSD-3-Clause
  license_family: BSD
  purls:
  - pkg:pypi/passlib?source=hash-mapping
  size: 388265
  timestamp: 1733838886459
- conda: https://conda.anaconda.org/conda-forge/noarch/pathos-0.3.3-pyhd8ed1ab_1.conda
  sha256: d2a582eafb62654cabca7adfee20b1ca18a48642f4b7eae54ab6df5cbd21c2b9
  md5: 419c82b4ded2ff748fa0a14c3ca59bed
  depends:
  - dill >=0.3.9
  - multiprocess >=0.70.17
  - pox >=0.3.5
  - ppft >=1.7.6.9
  - python >=3.9
  license: BSD-3-Clause
  license_family: BSD
  purls:
  - pkg:pypi/pathos?source=hash-mapping
  size: 52910
  timestamp: 1734201232673
- conda: https://conda.anaconda.org/conda-forge/linux-64/pcre2-10.44-hba22ea6_2.conda
  sha256: 1087716b399dab91cc9511d6499036ccdc53eb29a288bebcb19cf465c51d7c0d
  md5: df359c09c41cd186fffb93a2d87aa6f5
  depends:
  - __glibc >=2.17,<3.0.a0
  - bzip2 >=1.0.8,<2.0a0
  - libgcc-ng >=12
  - libzlib >=1.3.1,<2.0a0
  license: BSD-3-Clause
  license_family: BSD
  purls: []
  size: 952308
  timestamp: 1723488734144
- conda: https://conda.anaconda.org/conda-forge/linux-64/pendulum-3.0.0-py312h12e396e_1.conda
  sha256: 4785421355e8ac72ddd80f60f2a774634efb7011f24959bfd398bc4c9179994f
  md5: 5bd208678f53abdd06107b90e7cba4a1
  depends:
  - __glibc >=2.17,<3.0.a0
  - libgcc >=13
  - python >=3.12,<3.13.0a0
  - python-dateutil >=2.6
  - python_abi 3.12.* *_cp312
  - time-machine >=2.6.0
  - tzdata >=2020.1
  constrains:
  - __glibc >=2.17
  license: MIT
  license_family: MIT
  purls:
  - pkg:pypi/pendulum?source=hash-mapping
  size: 426158
  timestamp: 1725355201297
- conda: https://conda.anaconda.org/conda-forge/noarch/phonenumbers-9.0.2-pyhd8ed1ab_0.conda
  sha256: d6dc8f77225804b7cc5fc2bda685c3ce48458c169f5c02c1243602bd36372d4a
  md5: 2c8c7521ec12a424aa219367a3f38226
  depends:
  - python >=3.9
  license: Apache-2.0
  license_family: Apache
  purls:
  - pkg:pypi/phonenumbers?source=hash-mapping
  size: 1465788
  timestamp: 1743182204759
- conda: https://conda.anaconda.org/conda-forge/linux-64/pillow-11.1.0-py312h80c1187_0.conda
  sha256: 5c347962202b55ae4d8a463e0555c5c6ca33396266a08284bf1384399894e541
  md5: d3894405f05b2c0f351d5de3ae26fa9c
  depends:
  - __glibc >=2.17,<3.0.a0
  - freetype >=2.12.1,<3.0a0
  - lcms2 >=2.16,<3.0a0
  - libgcc >=13
  - libjpeg-turbo >=3.0.0,<4.0a0
  - libtiff >=4.7.0,<4.8.0a0
  - libwebp-base >=1.5.0,<2.0a0
  - libxcb >=1.17.0,<2.0a0
  - libzlib >=1.3.1,<2.0a0
  - openjpeg >=2.5.3,<3.0a0
  - python >=3.12,<3.13.0a0
  - python_abi 3.12.* *_cp312
  - tk >=8.6.13,<8.7.0a0
  license: HPND
  purls:
  - pkg:pypi/pillow?source=hash-mapping
  size: 42749785
  timestamp: 1735929845390
- conda: https://conda.anaconda.org/conda-forge/noarch/platformdirs-4.3.7-pyh29332c3_0.conda
  sha256: ae7d3e58224d53d6b59e1f5ac5809803bb1972f0ac4fb10cd9b8c87d4122d3e0
  md5: e57da6fe54bb3a5556cf36d199ff07d8
  depends:
  - python >=3.9
  - python
  license: MIT
  license_family: MIT
  purls:
  - pkg:pypi/platformdirs?source=compressed-mapping
  size: 23291
  timestamp: 1742485085457
- conda: https://conda.anaconda.org/conda-forge/noarch/pluggy-1.5.0-pyhd8ed1ab_1.conda
  sha256: 122433fc5318816b8c69283aaf267c73d87aa2d09ce39f64c9805c9a3b264819
  md5: e9dcbce5f45f9ee500e728ae58b605b6
  depends:
  - python >=3.9
  license: MIT
  license_family: MIT
  purls:
  - pkg:pypi/pluggy?source=hash-mapping
  size: 23595
  timestamp: 1733222855563
- conda: https://conda.anaconda.org/conda-forge/noarch/pox-0.3.5-pyhd8ed1ab_1.conda
  sha256: 07cfd7325ceb956ae2f5dd6bb5322500c7764aac18b26e8416c19baceb492550
  md5: dfcb2a9c231c281e5b88dc25a07d67b1
  depends:
  - python >=3.9
  license: BSD-3-Clause
  license_family: BSD
  purls:
  - pkg:pypi/pox?source=hash-mapping
  size: 26742
  timestamp: 1734201871468
- conda: https://conda.anaconda.org/conda-forge/noarch/ppft-1.7.6.9-pyhd8ed1ab_1.conda
  sha256: e08e5cb06afd7e1064227d08bb57bf11b0e52b97f203c287dac8dd7511a5b22c
  md5: 4e38a1a0456a225cc9bbfea271427e3a
  depends:
  - python >=3.9
  license: BSD-3-Clause
  license_family: BSD
  purls:
  - pkg:pypi/ppft?source=hash-mapping
  size: 34249
  timestamp: 1734201645466
- conda: https://conda.anaconda.org/conda-forge/noarch/pre-commit-4.2.0-pyha770c72_0.conda
  sha256: d0bd8cce5f31ae940934feedec107480c00f67e881bf7db9d50c6fc0216a2ee0
  md5: 17e487cc8b5507cd3abc09398cf27949
  depends:
  - cfgv >=2.0.0
  - identify >=1.0.0
  - nodeenv >=0.11.1
  - python >=3.9
  - pyyaml >=5.1
  - virtualenv >=20.10.0
  license: MIT
  license_family: MIT
  purls:
  - pkg:pypi/pre-commit?source=hash-mapping
  size: 195854
  timestamp: 1742475656293
- conda: https://conda.anaconda.org/conda-forge/noarch/progressbar2-4.5.0-pyhd8ed1ab_1.conda
  sha256: 9c9f851688f1463c0c6a667dc34a8bce9a7ee2f630b0346ece448e77938f7d5b
  md5: e557abf678a0bf100fe7cf9d2b4f4a72
  depends:
  - python >=3.9
  - python-utils >=3.8.1
  license: BSD-3-Clause
  license_family: BSD
  purls:
  - pkg:pypi/progressbar2?source=hash-mapping
  size: 54711
  timestamp: 1734172966353
- conda: https://conda.anaconda.org/conda-forge/linux-64/proj-9.6.0-h0054346_1.conda
  sha256: ca632e5d8d49f3cca1259097400862e9baf9f46bb999c8cbbab3b47e828376eb
  md5: a3547a9c204da804d8ef9c40c7ac0b84
  depends:
  - __glibc >=2.17,<3.0.a0
  - libcurl >=8.13.0,<9.0a0
  - libgcc >=13
  - libsqlite >=3.49.1,<4.0a0
  - libstdcxx >=13
  - libtiff >=4.7.0,<4.8.0a0
  - sqlite
  constrains:
  - proj4 ==999999999999
  license: MIT
  purls: []
  size: 3197262
  timestamp: 1743652160571
- conda: https://conda.anaconda.org/conda-forge/linux-64/psycopg2-2.9.9-py312hfaedaf9_2.conda
  sha256: 921e687777cda3a135b38ab5ba139c83c314f75b3e0362ef31e6f94acea30edd
  md5: 4a195f7a305e5b6ece2e2e93c4795d77
  depends:
  - __glibc >=2.17,<3.0.a0
  - libgcc >=13
  - libpq >=17.0,<18.0a0
  - python >=3.12,<3.13.0a0
  - python_abi 3.12.* *_cp312
  license: LGPL-3.0-or-later
  license_family: LGPL
  purls:
  - pkg:pypi/psycopg2?source=hash-mapping
  size: 189950
  timestamp: 1727892945466
- conda: https://conda.anaconda.org/conda-forge/linux-64/pthread-stubs-0.4-hb9d3cd8_1002.conda
  sha256: 9c88f8c64590e9567c6c80823f0328e58d3b1efb0e1c539c0315ceca764e0973
  md5: b3c17d95b5a10c6e64a21fa17573e70e
  depends:
  - __glibc >=2.17,<3.0.a0
  - libgcc >=13
  license: MIT
  license_family: MIT
  purls: []
  size: 8252
  timestamp: 1726802366959
- conda: https://conda.anaconda.org/conda-forge/noarch/pycparser-2.22-pyh29332c3_1.conda
  sha256: 79db7928d13fab2d892592223d7570f5061c192f27b9febd1a418427b719acc6
  md5: 12c566707c80111f9799308d9e265aef
  depends:
  - python >=3.9
  - python
  license: BSD-3-Clause
  license_family: BSD
  purls: []
  size: 110100
  timestamp: 1733195786147
- conda: https://conda.anaconda.org/conda-forge/noarch/pymap3d-3.1.0-pyhd8ed1ab_1.conda
  sha256: cf4d026acfa9580ce135f977538a9dde3968d0334c079fa865f639b5da03a711
  md5: 120f80d9b3c0c387fdb5bb37945ad4f9
  depends:
  - numpy
  - python >=3.9
  - python-dateutil
  license: BSD-2-Clause
  license_family: BSD
  purls:
  - pkg:pypi/pymap3d?source=hash-mapping
  size: 49762
  timestamp: 1735112948011
- conda: https://conda.anaconda.org/conda-forge/linux-64/pyogrio-0.10.0-py312h02b19dd_1.conda
  sha256: b1a2754f1ddda7f098dc1f6712153c8a184bf31e11e71ee8b6ca95d9791c2147
  md5: 6ebb12bd1833a52e08e63297b8621903
  depends:
  - __glibc >=2.17,<3.0.a0
  - libgcc >=13
  - libgdal-core >=3.10.0,<3.11.0a0
  - libstdcxx >=13
  - numpy
  - packaging
  - python >=3.12,<3.13.0a0
  - python_abi 3.12.* *_cp312
  license: MIT
  license_family: MIT
  purls:
  - pkg:pypi/pyogrio?source=hash-mapping
  size: 640043
  timestamp: 1732013500715
- conda: https://conda.anaconda.org/conda-forge/noarch/pyparsing-3.2.3-pyhd8ed1ab_1.conda
  sha256: b92afb79b52fcf395fd220b29e0dd3297610f2059afac45298d44e00fcbf23b6
  md5: 513d3c262ee49b54a8fec85c5bc99764
  depends:
  - python >=3.9
  license: MIT
  license_family: MIT
  purls:
  - pkg:pypi/pyparsing?source=compressed-mapping
  size: 95988
  timestamp: 1743089832359
- conda: https://conda.anaconda.org/conda-forge/linux-64/pyproj-3.7.1-py312h03c6e1f_1.conda
  sha256: 57083fca3c343e537a496e39666c7bd5c47e470d1b4b8e1d211663f452155de4
  md5: f754591f9ec0169e436fa84cb9db0c32
  depends:
  - __glibc >=2.17,<3.0.a0
  - certifi
  - libgcc >=13
  - proj >=9.6.0,<9.7.0a0
  - python >=3.12,<3.13.0a0
  - python_abi 3.12.* *_cp312
  license: MIT
  license_family: MIT
  purls:
  - pkg:pypi/pyproj?source=hash-mapping
  size: 555089
  timestamp: 1742323461761
- conda: https://conda.anaconda.org/conda-forge/noarch/pyrosar-0.28.0-pyhd8ed1ab_0.conda
  sha256: ce01c83c10b7658a0cc57249b6d2b57bfe47f14702b6f27146f9b93f9a2c1bab
  md5: ab0b8dcf3f44464bdf45cbab909b706b
  depends:
  - gdal >=2.4
  - geoalchemy2 <0.14.0
  - libspatialite >=5.1.0
  - lxml
  - numpy <2.0
  - packaging
  - pillow
  - progressbar2
  - psycopg2
  - python >=3.9
  - pyyaml
  - requests
  - spatialist >=0.12.1
  - sqlalchemy >=1.4,<2.0
  - sqlalchemy-utils >=0.37
  license: MIT
  license_family: MIT
  purls:
  - pkg:pypi/pyrosar?source=hash-mapping
  size: 3836952
  timestamp: 1740040048051
- conda: https://conda.anaconda.org/conda-forge/noarch/pysocks-1.7.1-pyha55dd90_7.conda
  sha256: ba3b032fa52709ce0d9fd388f63d330a026754587a2f461117cac9ab73d8d0d8
  md5: 461219d1a5bd61342293efa2c0c90eac
  depends:
  - __unix
  - python >=3.9
  license: BSD-3-Clause
  license_family: BSD
  purls:
  - pkg:pypi/pysocks?source=hash-mapping
  size: 21085
  timestamp: 1733217331982
- pypi: https://files.pythonhosted.org/packages/08/94/6f93e55886cae4076dfe1c5c0a768963f6faca34d7cd27a2ee6800e29387/pystac-1.12.2-py3-none-any.whl
  name: pystac
  version: 1.12.2
  sha256: 7ab6d3d191013727d789f803869789a26e546543a27da3bf2b8abf96b8264d3f
  requires_dist:
  - python-dateutil>=2.7.0
  - jinja2<4.0 ; extra == 'jinja2'
  - orjson>=3.5 ; extra == 'orjson'
  - urllib3>=1.26 ; extra == 'urllib3'
  - jsonschema~=4.18 ; extra == 'validation'
  requires_python: '>=3.10'
- conda: https://conda.anaconda.org/conda-forge/noarch/pytest-8.3.5-pyhd8ed1ab_0.conda
  sha256: 963524de7340c56615583ba7b97a6beb20d5c56a59defb59724dc2a3105169c9
  md5: c3c9316209dec74a705a36797970c6be
  depends:
  - colorama
  - exceptiongroup >=1.0.0rc8
  - iniconfig
  - packaging
  - pluggy <2,>=1.5
  - python >=3.9
  - tomli >=1
  constrains:
  - pytest-faulthandler >=2
  license: MIT
  license_family: MIT
  purls:
  - pkg:pypi/pytest?source=hash-mapping
  size: 259816
  timestamp: 1740946648058
- conda: https://conda.anaconda.org/conda-forge/linux-64/python-3.12.9-h9e4cc4f_1_cpython.conda
  build_number: 1
  sha256: 77f2073889d4c91a57bc0da73a0466d9164dbcf6191ea9c3a7be6872f784d625
  md5: d82342192dfc9145185190e651065aa9
  depends:
  - __glibc >=2.17,<3.0.a0
  - bzip2 >=1.0.8,<2.0a0
  - ld_impl_linux-64 >=2.36.1
  - libexpat >=2.6.4,<3.0a0
  - libffi >=3.4,<4.0a0
  - libgcc >=13
  - liblzma >=5.6.4,<6.0a0
  - libnsl >=2.0.1,<2.1.0a0
  - libsqlite >=3.49.1,<4.0a0
  - libuuid >=2.38.1,<3.0a0
  - libxcrypt >=4.4.36
  - libzlib >=1.3.1,<2.0a0
  - ncurses >=6.5,<7.0a0
  - openssl >=3.4.1,<4.0a0
  - readline >=8.2,<9.0a0
  - tk >=8.6.13,<8.7.0a0
  - tzdata
  constrains:
  - python_abi 3.12.* *_cp312
  license: Python-2.0
  purls: []
  size: 31670716
  timestamp: 1741130026152
- conda: https://conda.anaconda.org/conda-forge/noarch/python-dateutil-2.9.0.post0-pyhff2d567_1.conda
  sha256: a50052536f1ef8516ed11a844f9413661829aa083304dc624c5925298d078d79
  md5: 5ba79d7c71f03c678c8ead841f347d6e
  depends:
  - python >=3.9
  - six >=1.5
  license: Apache-2.0
  license_family: APACHE
  purls:
  - pkg:pypi/python-dateutil?source=hash-mapping
  size: 222505
  timestamp: 1733215763718
- conda: https://conda.anaconda.org/conda-forge/noarch/python-tzdata-2025.2-pyhd8ed1ab_0.conda
  sha256: e8392a8044d56ad017c08fec2b0eb10ae3d1235ac967d0aab8bd7b41c4a5eaf0
  md5: 88476ae6ebd24f39261e0854ac244f33
  depends:
  - python >=3.9
  license: Apache-2.0
  license_family: APACHE
  purls:
  - pkg:pypi/tzdata?source=compressed-mapping
  size: 144160
  timestamp: 1742745254292
- conda: https://conda.anaconda.org/conda-forge/noarch/python-utils-3.9.1-pyhff2d567_1.conda
  sha256: c367af466c169ee825e9a2422439076190424af0bf1d2074bb9b96757f812c86
  md5: 24ed1dc544b101075fa7462be5c3a5c5
  depends:
  - python >=3.9
  - typing_extensions >3.10.0.2
  license: BSD-3-Clause
  license_family: BSD
  purls:
  - pkg:pypi/python-utils?source=hash-mapping
  size: 32423
  timestamp: 1734115316868
- conda: https://conda.anaconda.org/conda-forge/linux-64/python_abi-3.12-6_cp312.conda
  build_number: 6
  sha256: 09aff7ca31d1dbee63a504dba89aefa079b7c13a50dae18e1fe40a40ea71063e
  md5: 95bd67b1113859774c30418e8481f9d8
  constrains:
  - python 3.12.* *_cpython
  license: BSD-3-Clause
  license_family: BSD
  purls: []
  size: 6872
  timestamp: 1743483197238
- conda: https://conda.anaconda.org/conda-forge/noarch/pytz-2024.1-pyhd8ed1ab_0.conda
  sha256: 1a7d6b233f7e6e3bbcbad054c8fd51e690a67b129a899a056a5e45dd9f00cb41
  md5: 3eeeeb9e4827ace8c0c1419c85d590ad
  depends:
  - python >=3.7
  license: MIT
  license_family: MIT
  purls:
  - pkg:pypi/pytz?source=hash-mapping
  size: 188538
  timestamp: 1706886944988
- conda: https://conda.anaconda.org/conda-forge/linux-64/pyyaml-6.0.2-py312h178313f_2.conda
  sha256: 159cba13a93b3fe084a1eb9bda0a07afc9148147647f0d437c3c3da60980503b
  md5: cf2485f39740de96e2a7f2bb18ed2fee
  depends:
  - __glibc >=2.17,<3.0.a0
  - libgcc >=13
  - python >=3.12,<3.13.0a0
  - python_abi 3.12.* *_cp312
  - yaml >=0.2.5,<0.3.0a0
  license: MIT
  license_family: MIT
  purls:
  - pkg:pypi/pyyaml?source=hash-mapping
  size: 206903
  timestamp: 1737454910324
- conda: https://conda.anaconda.org/conda-forge/linux-64/qhull-2020.2-h434a139_5.conda
  sha256: 776363493bad83308ba30bcb88c2552632581b143e8ee25b1982c8c743e73abc
  md5: 353823361b1d27eb3960efb076dfcaf6
  depends:
  - __glibc >=2.17,<3.0.a0
  - libgcc-ng >=12
  - libstdcxx-ng >=12
  license: LicenseRef-Qhull
  purls: []
  size: 552937
  timestamp: 1720813982144
- conda: https://conda.anaconda.org/conda-forge/linux-64/rasterio-1.4.3-py312h021bea1_1.conda
  sha256: 3db032cfa8af19dc3afabf03880558d9d358b18fb95b9874fe99638e3ba6ce5d
  md5: 9d8c34febd2fe058fd011f078a765f09
  depends:
  - __glibc >=2.17,<3.0.a0
  - affine
  - attrs
  - certifi
  - click >=4
  - click-plugins
  - cligj >=0.5
  - libgcc >=13
  - libgdal-core >=3.10.2,<3.11.0a0
  - libstdcxx >=13
  - numpy >=1.21,<3
  - proj >=9.6.0,<9.7.0a0
  - python >=3.12,<3.13.0a0
  - python_abi 3.12.* *_cp312
  - setuptools >=0.9.8
  - snuggs >=1.4.1
  license: BSD-3-Clause
  license_family: BSD
  purls:
  - pkg:pypi/rasterio?source=hash-mapping
  size: 7969647
  timestamp: 1742428912430
- conda: https://conda.anaconda.org/conda-forge/linux-64/rav1e-0.6.6-he8a937b_2.conda
  sha256: 91b3c1ced90d04ee2eded1f72cf3cbc19ff05a25e41876ef0758266a5bab009f
  md5: 77d9955b4abddb811cb8ab1aa7d743e4
  depends:
  - libgcc-ng >=12
  license: BSD-2-Clause
  license_family: BSD
  purls: []
  size: 15423721
  timestamp: 1694329261357
- conda: https://conda.anaconda.org/conda-forge/linux-64/readline-8.2-h8c095d6_2.conda
  sha256: 2d6d0c026902561ed77cd646b5021aef2d4db22e57a5b0178dfc669231e06d2c
  md5: 283b96675859b20a825f8fa30f311446
  depends:
  - libgcc >=13
  - ncurses >=6.5,<7.0a0
  license: GPL-3.0-only
  license_family: GPL
  purls: []
  size: 282480
  timestamp: 1740379431762
- pypi: https://files.pythonhosted.org/packages/fb/13/e3b075031a738c9598c51cfbc4c7879e26729c53aa9cca59211c44235314/regex-2024.11.6-cp312-cp312-manylinux_2_17_x86_64.manylinux2014_x86_64.whl
  name: regex
  version: 2024.11.6
  sha256: 70b7fa6606c2881c1db9479b0eaa11ed5dfa11c8d60a474ff0e095099f39d98e
  requires_python: '>=3.8'
- conda: https://conda.anaconda.org/conda-forge/noarch/requests-2.32.3-pyhd8ed1ab_1.conda
  sha256: d701ca1136197aa121bbbe0e8c18db6b5c94acbd041c2b43c70e5ae104e1d8ad
  md5: a9b9368f3701a417eac9edbcae7cb737
  depends:
  - certifi >=2017.4.17
  - charset-normalizer >=2,<4
  - idna >=2.5,<4
  - python >=3.9
  - urllib3 >=1.21.1,<3
  constrains:
  - chardet >=3.0.2,<6
  license: Apache-2.0
  license_family: APACHE
  purls:
  - pkg:pypi/requests?source=hash-mapping
  size: 58723
  timestamp: 1733217126197
- pypi: https://files.pythonhosted.org/packages/c2/36/dfc1ebc0081e6d39924a2cc53654497f967a084a436bb64402dfce4254d9/ruamel.yaml-0.18.10-py3-none-any.whl
  name: ruamel-yaml
  version: 0.18.10
  sha256: 30f22513ab2301b3d2b577adc121c6471f28734d3d9728581245f1e76468b4f1
  requires_dist:
  - ruamel-yaml-clib>=0.2.7 ; python_full_version < '3.13' and platform_python_implementation == 'CPython'
  - ryd ; extra == 'docs'
  - mercurial>5.7 ; extra == 'docs'
  - ruamel-yaml-jinja2>=0.2 ; extra == 'jinja2'
  requires_python: '>=3.7'
- pypi: https://files.pythonhosted.org/packages/44/d0/3f68a86e006448fb6c005aee66565b9eb89014a70c491d70c08de597f8e4/ruamel.yaml.clib-0.2.12-cp312-cp312-manylinux_2_17_x86_64.manylinux2014_x86_64.whl
  name: ruamel-yaml-clib
  version: 0.2.12
  sha256: 95c3829bb364fdb8e0332c9931ecf57d9be3519241323c5274bd82f709cebc0c
  requires_python: '>=3.9'
- pypi: https://files.pythonhosted.org/packages/f2/ea/5db30ed6ae5c5d681b38bc459aba542d9633cb2cfea27c48753e83f236ff/s1_orbits-0.1.3-py3-none-any.whl
  name: s1-orbits
  version: 0.1.3
  sha256: 939d2b9c26c63dc16bdbda72fc8902c558b6a2f7c4f1f0b4c482ead7359aaca1
  requires_dist:
  - requests
  - build ; extra == 'develop'
  - pytest ; extra == 'develop'
  - pytest-cov ; extra == 'develop'
  - responses ; extra == 'develop'
  - ruff ; extra == 'develop'
  - mypy ; extra == 'develop'
  requires_python: '>=3.9'
- conda: https://conda.anaconda.org/conda-forge/noarch/s1etad-0.5.5-pyhd8ed1ab_0.conda
  sha256: f2a158bf300d82dcac6cc6dea3b0904ec65afc6d177f7b9d222a8bdb17fb4194
  md5: 209d7c036eceab19e959ceb7863e0519
  depends:
  - argcomplete
  - gdal
  - lxml
  - matplotlib-base
  - netcdf4
  - numpy
  - pandas
  - pymap3d
  - python >=3.9
  - scipy
  - shapely
  - simplekml
  license: MIT
  license_family: MIT
  purls:
  - pkg:pypi/s1etad?source=hash-mapping
  size: 33711
  timestamp: 1741632693883
- conda: https://conda.anaconda.org/s1-etad/noarch/s1etad_tools-0.8.1-py_0.tar.bz2
  md5: 63768a2881a0c7e519104e8190969497
  depends:
  - argcomplete
  - gdal
  - lxml
  - numpy
  - python
  - s1etad
  - scipy
  size: 25970
  timestamp: 1648047827414
- pypi: https://files.pythonhosted.org/packages/86/62/8d3fc3ec6640161a5649b2cddbbf2b9fa39c92541225b33f117c37c5a2eb/s3transfer-0.11.4-py3-none-any.whl
  name: s3transfer
  version: 0.11.4
  sha256: ac265fa68318763a03bf2dc4f39d5cbd6a9e178d81cc9483ad27da33637e320d
  requires_dist:
  - botocore>=1.37.4,<2.0a0
  - botocore[crt]>=1.37.4,<2.0a0 ; extra == 'crt'
  requires_python: '>=3.8'
- pypi: .
  name: sar-pipeline
<<<<<<< HEAD
  version: '0.1'
  sha256: 86ce5379f87e19b6f48fe2e4f298d5385be83286b92eccf21b97f86bb942509e
=======
  version: 0.2.dev230+g03b3113.d20250410
  sha256: 057e393b9070d00a564e8b28c257e466b2515de8939978dae41da06a58fab6f1
>>>>>>> 52a49bad
  requires_dist:
  - asf-search>=8.1.1
  - boto3>=1.37.27
  - botocore>=1.37.27
  - h5py>=3.13.0
  - pystac>=1.12.2
  - ruamel-yaml>=0.18.10
  - s1-orbits>=0.1.3
  requires_python: '>=3.8'
  editable: true
- conda: https://conda.anaconda.org/conda-forge/linux-64/scikit-learn-1.6.1-py312h7a48858_0.conda
  sha256: 7c869c73c95ef09edef839448ae3d153c4e3a208fb110c4260225f342d23e08e
  md5: 102727f71df02a51e9e173f2e6f87d57
  depends:
  - __glibc >=2.17,<3.0.a0
  - _openmp_mutex >=4.5
  - joblib >=1.2.0
  - libgcc >=13
  - libstdcxx >=13
  - numpy >=1.19,<3
  - python >=3.12,<3.13.0a0
  - python_abi 3.12.* *_cp312
  - scipy
  - threadpoolctl >=3.1.0
  license: BSD-3-Clause
  license_family: BSD
  purls:
  - pkg:pypi/scikit-learn?source=hash-mapping
  size: 10628698
  timestamp: 1736497249999
- conda: https://conda.anaconda.org/conda-forge/linux-64/scipy-1.15.2-py312ha707e6e_0.conda
  sha256: b9faaa024b77a3678a988c5a490f02c4029c0d5903998b585100e05bc7d4ff36
  md5: 00b999c5f9d01fb633db819d79186bd4
  depends:
  - __glibc >=2.17,<3.0.a0
  - libblas >=3.9.0,<4.0a0
  - libcblas >=3.9.0,<4.0a0
  - libgcc >=13
  - libgfortran
  - libgfortran5 >=13.3.0
  - liblapack >=3.9.0,<4.0a0
  - libstdcxx >=13
  - numpy <2.5
  - numpy >=1.19,<3
  - numpy >=1.23.5
  - python >=3.12,<3.13.0a0
  - python_abi 3.12.* *_cp312
  license: BSD-3-Clause
  license_family: BSD
  purls:
  - pkg:pypi/scipy?source=hash-mapping
  size: 17064784
  timestamp: 1739791925628
- conda: https://conda.anaconda.org/conda-forge/noarch/sentineleof-0.11.0-pyhd8ed1ab_0.conda
  sha256: 515a2863794c96d2ab23d0d2125b2a6c3dbad0df4cead71891140b3fb92268b2
  md5: f5167c725bfc2f75d01052c2524223de
  depends:
  - click
  - python >=3.9
  - python-dateutil
  - requests
  license: MIT
  license_family: MIT
  purls:
  - pkg:pypi/sentineleof?source=hash-mapping
  size: 31953
  timestamp: 1743485809440
- conda: https://conda.anaconda.org/conda-forge/noarch/setuptools-75.8.2-pyhff2d567_0.conda
  sha256: 91d664ace7c22e787775069418daa9f232ee8bafdd0a6a080a5ed2395a6fa6b2
  md5: 9bddfdbf4e061821a1a443f93223be61
  depends:
  - python >=3.9
  license: MIT
  license_family: MIT
  purls:
  - pkg:pypi/setuptools?source=hash-mapping
  size: 777736
  timestamp: 1740654030775
- conda: https://conda.anaconda.org/conda-forge/noarch/setuptools-scm-8.2.1-pyhd8ed1ab_0.conda
  sha256: 9a98abc0e600f48ce0be6aa412ca5e83a95b8f16f14a139212a1f15614c5dcaa
  md5: 1f960a50e0fba37b5f04ec766df10657
  depends:
  - packaging >=20.0
  - python >=3.9
  - setuptools >=45
  - tomli >=1.0.0
  - typing-extensions
  license: MIT
  license_family: MIT
  purls:
  - pkg:pypi/setuptools-scm?source=hash-mapping
  size: 38434
  timestamp: 1742403515924
- conda: https://conda.anaconda.org/conda-forge/noarch/setuptools_scm-8.2.1-hd8ed1ab_0.conda
  sha256: 368da667755722f4fc70663c3589c192cf9a75487dd7636247bc06d7acc52605
  md5: ba6dd8f5a2d2b46fd52f03ac212e8c6a
  depends:
  - setuptools-scm >=8.2.1,<8.2.2.0a0
  license: MIT
  license_family: MIT
  purls: []
  size: 6575
  timestamp: 1742403516427
- conda: https://conda.anaconda.org/conda-forge/linux-64/shapely-2.1.0-py312h21f5128_0.conda
  sha256: 3174ecb1b9bc587f756ef5badc219d07fca1ebee4256a5c41087d77255b9a0db
  md5: 761c745a289b3d6abf56eb1193343172
  depends:
  - __glibc >=2.17,<3.0.a0
  - geos >=3.13.1,<3.13.2.0a0
  - libgcc >=13
  - numpy >=1.19,<3
  - python >=3.12,<3.13.0a0
  - python_abi 3.12.* *_cp312
  license: BSD-3-Clause
  purls:
  - pkg:pypi/shapely?source=hash-mapping
  size: 639799
  timestamp: 1743678518069
- conda: https://conda.anaconda.org/conda-forge/noarch/simplekml-1.3.6-pyhd8ed1ab_1.conda
  sha256: 2cc01c4d770c7e71ef917cbd09756588fff8ee1bc4913b8c14c8eb5dab558335
  md5: 14c26e49b966a6de97b9bc305eb2ad74
  depends:
  - python >=3.9
  license: LGPL-3.0-or-later
  license_family: LGPL
  purls:
  - pkg:pypi/simplekml?source=hash-mapping
  size: 65558
  timestamp: 1734960030825
- conda: https://conda.anaconda.org/conda-forge/noarch/six-1.17.0-pyhd8ed1ab_0.conda
  sha256: 41db0180680cc67c3fa76544ffd48d6a5679d96f4b71d7498a759e94edc9a2db
  md5: a451d576819089b0d672f18768be0f65
  depends:
  - python >=3.9
  license: MIT
  license_family: MIT
  purls:
  - pkg:pypi/six?source=hash-mapping
  size: 16385
  timestamp: 1733381032766
- conda: https://conda.anaconda.org/conda-forge/linux-64/snappy-1.2.1-h8bd8927_1.conda
  sha256: ec91e86eeb2c6bbf09d51351b851e945185d70661d2ada67204c9a6419d282d3
  md5: 3b3e64af585eadfb52bb90b553db5edf
  depends:
  - __glibc >=2.17,<3.0.a0
  - libgcc >=13
  - libstdcxx >=13
  license: BSD-3-Clause
  license_family: BSD
  purls: []
  size: 42739
  timestamp: 1733501881851
- conda: https://conda.anaconda.org/conda-forge/noarch/snuggs-1.4.7-pyhd8ed1ab_2.conda
  sha256: 61f9373709e7d9009e3a062b135dbe44b16e684a4fcfe2dd624143bc0f80d402
  md5: 9aa358575bbd4be126eaa5e0039f835c
  depends:
  - numpy
  - pyparsing >=2.1.6
  - python >=3.9
  license: MIT
  license_family: MIT
  purls:
  - pkg:pypi/snuggs?source=hash-mapping
  size: 11313
  timestamp: 1733818738919
- conda: https://conda.anaconda.org/conda-forge/noarch/spatialist-0.14.0-pyhd8ed1ab_1.conda
  sha256: 101fefd1b7bdfdfb98a96796a2fb55b9f92e212bb1104213cdc00f8e573ad0d0
  md5: 4f2fe467077404b6593bf812726891e9
  depends:
  - dill
  - gdal >=2.4
  - libspatialite >5.0.0
  - matplotlib-base
  - numpy <2.0
  - pathos >=0.2
  - progressbar2
  - python >=3.9
  - pyyaml
  - setuptools_scm
  - sqlite
  - tblib
  license: MIT
  license_family: MIT
  purls:
  - pkg:pypi/spatialist?source=hash-mapping
  size: 10968994
  timestamp: 1736755201963
- conda: https://conda.anaconda.org/conda-forge/linux-64/sqlalchemy-1.4.54-py312h66e93f0_0.conda
  sha256: cb26a4efe9417ae7c56acd56153dd3f517e39d8bc7470354d897a064dcfee07d
  md5: edaebbdf1b8fb1a070c066c2926fa66c
  depends:
  - __glibc >=2.17,<3.0.a0
  - greenlet !=0.4.17
  - libgcc >=13
  - python >=3.12,<3.13.0a0
  - python_abi 3.12.* *_cp312
  license: MIT
  license_family: MIT
  purls:
  - pkg:pypi/sqlalchemy?source=hash-mapping
  size: 2656480
  timestamp: 1731848363526
- conda: https://conda.anaconda.org/conda-forge/noarch/sqlalchemy-utils-0.41.2-hd8ed1ab_2.conda
  sha256: 3c03ac7c9fa317f916c4ed4c57af0156b8fb0808f00e46952c83129020b8fec2
  md5: f5917474aad2d224f5f2fd61bba738e3
  depends:
  - sqlalchemy-utils-arrow >=0.41.2,<0.41.3.0a0
  - sqlalchemy-utils-babel >=0.41.2,<0.41.3.0a0
  - sqlalchemy-utils-base >=0.41.2,<0.41.3.0a0
  - sqlalchemy-utils-color >=0.41.2,<0.41.3.0a0
  - sqlalchemy-utils-encrypted >=0.41.2,<0.41.3.0a0
  - sqlalchemy-utils-intervals >=0.41.2,<0.41.3.0a0
  - sqlalchemy-utils-password >=0.41.2,<0.41.3.0a0
  - sqlalchemy-utils-pendulum >=0.41.2,<0.41.3.0a0
  - sqlalchemy-utils-phone >=0.41.2,<0.41.3.0a0
  - sqlalchemy-utils-timezone >=0.41.2,<0.41.3.0a0
  - sqlalchemy-utils-url >=0.41.2,<0.41.3.0a0
  license: BSD-3-Clause
  license_family: BSD
  purls: []
  size: 7333
  timestamp: 1733920776107
- conda: https://conda.anaconda.org/conda-forge/noarch/sqlalchemy-utils-arrow-0.41.2-hd8ed1ab_2.conda
  sha256: a9810945ef39ee8588ee31a1864015f1796f88547a37abe528fefddfc8321640
  md5: b31643f1502b277b7f545fcb7addbaae
  depends:
  - arrow >=0.3.4
  - sqlalchemy-utils-base >=0.41.2,<0.41.3.0a0
  license: BSD-3-Clause
  license_family: BSD
  purls: []
  size: 7276
  timestamp: 1733920774342
- conda: https://conda.anaconda.org/conda-forge/noarch/sqlalchemy-utils-babel-0.41.2-hd8ed1ab_2.conda
  sha256: 908a67ce204fa2b7e3de5cd1d4cca25f570e06906d407eb6617591586a027892
  md5: 035e42bc5ad2f6222a5bef8ff01adb05
  depends:
  - babel >=1.3
  - sqlalchemy-utils-base >=0.41.2,<0.41.3.0a0
  license: BSD-3-Clause
  license_family: BSD
  purls: []
  size: 7200
  timestamp: 1733921799224
- conda: https://conda.anaconda.org/conda-forge/noarch/sqlalchemy-utils-base-0.41.2-pyhd8ed1ab_2.conda
  sha256: c9dc8e6325ff5bcc3db4982683d9c43f092e087d78e1c57794fc188f3589020a
  md5: b003068d31700c1cb5a08b02733bd35d
  depends:
  - importlib-metadata
  - python >=3.9
  - sqlalchemy >=1.3
  license: BSD-3-Clause
  license_family: BSD
  purls:
  - pkg:pypi/sqlalchemy-utils?source=hash-mapping
  size: 70472
  timestamp: 1733921798228
- conda: https://conda.anaconda.org/conda-forge/noarch/sqlalchemy-utils-color-0.41.2-hd8ed1ab_2.conda
  sha256: 50f5837e29e0c41d68a38a840b35d08762ad0b4220478186c4765b6de41b7568
  md5: 6dc395796f587b7d8dbd92b04cb81cd9
  depends:
  - colour >=0.0.4
  - sqlalchemy-utils-base >=0.41.2,<0.41.3.0a0
  license: BSD-3-Clause
  license_family: BSD
  purls: []
  size: 7214
  timestamp: 1733921799466
- conda: https://conda.anaconda.org/conda-forge/noarch/sqlalchemy-utils-encrypted-0.41.2-hd8ed1ab_2.conda
  sha256: 731fe4246f2cc3ae5de9179f9b679ab7811bf0ef587adc3b0804e1c2b51b3f2c
  md5: 1fd705262fee4cda143369e11ef9c4cb
  depends:
  - cryptography >=0.6
  - sqlalchemy-utils-base >=0.41.2,<0.41.3.0a0
  license: BSD-3-Clause
  license_family: BSD
  purls: []
  size: 7298
  timestamp: 1733920774864
- conda: https://conda.anaconda.org/conda-forge/noarch/sqlalchemy-utils-intervals-0.41.2-hd8ed1ab_2.conda
  sha256: 1d044ecc1de5df6b4e05d5228f334d377a9127f3a73f282071ee1ce34dafddf7
  md5: 0c183a1d7d43b9028197a11cd93fa6d5
  depends:
  - intervals >=0.7.1
  - sqlalchemy-utils-base >=0.41.2,<0.41.3.0a0
  license: BSD-3-Clause
  license_family: BSD
  purls: []
  size: 7300
  timestamp: 1733920775040
- conda: https://conda.anaconda.org/conda-forge/noarch/sqlalchemy-utils-password-0.41.2-hd8ed1ab_2.conda
  sha256: 2b71a90c4156c7eb5a3f4e2b356763e9a683bb9bc76534a18d0bb5a357e55ed7
  md5: 6cf08c39c4d9b1543311473f31d816c0
  depends:
  - passlib >=1.6,<2.0
  - sqlalchemy-utils-base >=0.41.2,<0.41.3.0a0
  license: BSD-3-Clause
  license_family: BSD
  purls: []
  size: 7305
  timestamp: 1733920775215
- conda: https://conda.anaconda.org/conda-forge/noarch/sqlalchemy-utils-pendulum-0.41.2-hd8ed1ab_2.conda
  sha256: 97451cb190cdb386d66ebecaf9905b0029ba39a72a750c5f0374f9d411b067be
  md5: a293ee131b8a9d028316a5350714c54a
  depends:
  - pendulum >=2.0.5
  - sqlalchemy-utils-base >=0.41.2,<0.41.3.0a0
  license: BSD-3-Clause
  license_family: BSD
  purls: []
  size: 7289
  timestamp: 1733920775390
- conda: https://conda.anaconda.org/conda-forge/noarch/sqlalchemy-utils-phone-0.41.2-hd8ed1ab_2.conda
  sha256: 5e1906b98fad3d8af6ca75a6eacf2c83fad6c70c75a8cb0e6b53d58ab4d4de94
  md5: ddc024a66d51db6a4ed4d8f2f167f157
  depends:
  - phonenumbers >=5.9.2
  - sqlalchemy-utils-base >=0.41.2,<0.41.3.0a0
  license: BSD-3-Clause
  license_family: BSD
  purls: []
  size: 7281
  timestamp: 1733920775566
- conda: https://conda.anaconda.org/conda-forge/noarch/sqlalchemy-utils-timezone-0.41.2-hd8ed1ab_2.conda
  sha256: 4b5e64857bda95563b9fcc95418e466ee49f0fffe3bb23fc88d5b2624a19e8eb
  md5: 2ec883e8756a43f7d0f38213d1105228
  depends:
  - python-dateutil
  - sqlalchemy-utils-base >=0.41.2,<0.41.3.0a0
  license: BSD-3-Clause
  license_family: BSD
  purls: []
  size: 7232
  timestamp: 1733921800884
- conda: https://conda.anaconda.org/conda-forge/noarch/sqlalchemy-utils-url-0.41.2-hd8ed1ab_2.conda
  sha256: 43d8f5838d524b058e624b64ec068e848fb7a330a4e13715df8eb60748cb57b7
  md5: 685ac1029a657be4a300436f4cc159e1
  depends:
  - furl >=0.4.1
  - sqlalchemy-utils-base >=0.41.2,<0.41.3.0a0
  license: BSD-3-Clause
  license_family: BSD
  purls: []
  size: 7271
  timestamp: 1733920775919
- conda: https://conda.anaconda.org/conda-forge/linux-64/sqlite-3.49.1-h9eae976_2.conda
  sha256: 85c5b96686a900411ad8bdd424dcc2efb2044f15488bb89e57dff3bfcb74cc65
  md5: 1894a9d3a8c3ffa53f8ca09fcd2fac25
  depends:
  - __glibc >=2.17,<3.0.a0
  - libgcc >=13
  - libsqlite 3.49.1 hee588c1_2
  - libzlib >=1.3.1,<2.0a0
  - ncurses >=6.5,<7.0a0
  - readline >=8.2,<9.0a0
  license: Unlicense
  purls: []
  size: 859553
  timestamp: 1742083683966
- conda: https://conda.anaconda.org/conda-forge/linux-64/svt-av1-3.0.2-h5888daf_0.conda
  sha256: fb4b97a3fd259eff4849b2cfe5678ced0c5792b697eb1f7bcd93a4230e90e80e
  md5: 0096882bd623e6cc09e8bf920fc8fb47
  depends:
  - __glibc >=2.17,<3.0.a0
  - libgcc >=13
  - libstdcxx >=13
  license: BSD-2-Clause
  license_family: BSD
  purls: []
  size: 2750235
  timestamp: 1742907589246
- conda: https://conda.anaconda.org/conda-forge/noarch/tblib-3.1.0-pyhd8ed1ab_0.conda
  sha256: a83c83f5e622a2f34fb1d179c55c3ff912429cd0a54f9f3190ae44a0fdba2ad2
  md5: a15c62b8a306b8978f094f76da2f903f
  depends:
  - python >=3.9
  license: BSD-2-Clause
  license_family: BSD
  purls:
  - pkg:pypi/tblib?source=compressed-mapping
  size: 17914
  timestamp: 1743515657639
- pypi: https://files.pythonhosted.org/packages/e7/b0/c23bd61e1b32c9b96fbca996c87784e196a812da8d621d8d04851f6c8181/tenacity-8.2.2-py3-none-any.whl
  name: tenacity
  version: 8.2.2
  sha256: 2f277afb21b851637e8f52e6a613ff08734c347dc19ade928e519d7d2d8569b0
  requires_dist:
  - reno ; extra == 'doc'
  - sphinx ; extra == 'doc'
  - tornado>=4.5 ; extra == 'doc'
  requires_python: '>=3.6'
- conda: https://conda.anaconda.org/conda-forge/noarch/threadpoolctl-3.6.0-pyhecae5ae_0.conda
  sha256: 6016672e0e72c4cf23c0cf7b1986283bd86a9c17e8d319212d78d8e9ae42fdfd
  md5: 9d64911b31d57ca443e9f1e36b04385f
  depends:
  - python >=3.9
  license: BSD-3-Clause
  license_family: BSD
  purls:
  - pkg:pypi/threadpoolctl?source=hash-mapping
  size: 23869
  timestamp: 1741878358548
- conda: https://conda.anaconda.org/conda-forge/linux-64/time-machine-2.16.0-py312h66e93f0_0.conda
  sha256: d5b2d33791dfe0ff6dee9a7f2f9f866b1e29611fa252a520cd85d8652b2b06db
  md5: d2bf5a1a6e2034b2e64729b474499a7c
  depends:
  - __glibc >=2.17,<3.0.a0
  - libgcc >=13
  - python >=3.12,<3.13.0a0
  - python-dateutil
  - python_abi 3.12.* *_cp312
  license: MIT
  license_family: MIT
  purls:
  - pkg:pypi/time-machine?source=hash-mapping
  size: 40713
  timestamp: 1728484516013
- conda: https://conda.anaconda.org/conda-forge/linux-64/tk-8.6.13-noxft_h4845f30_101.conda
  sha256: e0569c9caa68bf476bead1bed3d79650bb080b532c64a4af7d8ca286c08dea4e
  md5: d453b98d9c83e71da0741bb0ff4d76bc
  depends:
  - libgcc-ng >=12
  - libzlib >=1.2.13,<2.0.0a0
  license: TCL
  license_family: BSD
  purls: []
  size: 3318875
  timestamp: 1699202167581
- conda: https://conda.anaconda.org/conda-forge/noarch/tomli-2.2.1-pyhd8ed1ab_1.conda
  sha256: 18636339a79656962723077df9a56c0ac7b8a864329eb8f847ee3d38495b863e
  md5: ac944244f1fed2eb49bae07193ae8215
  depends:
  - python >=3.9
  license: MIT
  license_family: MIT
  purls:
  - pkg:pypi/tomli?source=hash-mapping
  size: 19167
  timestamp: 1733256819729
- conda: https://conda.anaconda.org/conda-forge/noarch/types-python-dateutil-2.9.0.20241206-pyhd8ed1ab_0.conda
  sha256: 8b98cd9464837174ab58aaa912fc95d5831879864676650a383994033533b8d1
  md5: 1dbc4a115e2ad9fb7f9d5b68397f66f9
  depends:
  - python >=3.9
  license: Apache-2.0 AND MIT
  purls:
  - pkg:pypi/types-python-dateutil?source=hash-mapping
  size: 22104
  timestamp: 1733612458611
- conda: https://conda.anaconda.org/conda-forge/noarch/typing-extensions-4.13.0-h9fa5a19_1.conda
  sha256: 4dc1002493f05bf4106e09f0de6df57060c9aab97ad709392ab544ceb62faadd
  md5: 3fbcc45b908040dca030d3f78ed9a212
  depends:
  - typing_extensions ==4.13.0 pyh29332c3_1
  license: PSF-2.0
  license_family: PSF
  purls: []
  size: 89631
  timestamp: 1743201626659
- conda: https://conda.anaconda.org/conda-forge/noarch/typing_extensions-4.13.0-pyh29332c3_1.conda
  sha256: 18eb76e8f19336ecc9733c02901b30503cdc4c1d8de94f7da7419f89b3ff4c2f
  md5: 4c446320a86cc5d48e3b80e332d6ebd7
  depends:
  - python >=3.9
  - python
  license: PSF-2.0
  license_family: PSF
  purls:
  - pkg:pypi/typing-extensions?source=hash-mapping
  size: 52077
  timestamp: 1743201626659
- conda: https://conda.anaconda.org/conda-forge/noarch/tzdata-2025b-h78e105d_0.conda
  sha256: 5aaa366385d716557e365f0a4e9c3fca43ba196872abbbe3d56bb610d131e192
  md5: 4222072737ccff51314b5ece9c7d6f5a
  license: LicenseRef-Public-Domain
  purls: []
  size: 122968
  timestamp: 1742727099393
- pypi: https://files.pythonhosted.org/packages/c2/14/e2a54fabd4f08cd7af1c07030603c3356b74da07f7cc056e600436edfa17/tzlocal-5.3.1-py3-none-any.whl
  name: tzlocal
  version: 5.3.1
  sha256: eb1a66c3ef5847adf7a834f1be0800581b683b5608e74f86ecbcef8ab91bb85d
  requires_dist:
  - tzdata ; sys_platform == 'win32'
  - pytest>=4.3 ; extra == 'devenv'
  - pytest-mock>=3.3 ; extra == 'devenv'
  - pytest-cov ; extra == 'devenv'
  - check-manifest ; extra == 'devenv'
  - zest-releaser ; extra == 'devenv'
  requires_python: '>=3.9'
- conda: https://conda.anaconda.org/conda-forge/linux-64/ukkonen-1.0.1-py312h68727a3_5.conda
  sha256: 9fb020083a7f4fee41f6ece0f4840f59739b3e249f157c8a407bb374ffb733b5
  md5: f9664ee31aed96c85b7319ab0a693341
  depends:
  - __glibc >=2.17,<3.0.a0
  - cffi
  - libgcc >=13
  - libstdcxx >=13
  - python >=3.12,<3.13.0a0
  - python_abi 3.12.* *_cp312
  license: MIT
  license_family: MIT
  purls:
  - pkg:pypi/ukkonen?source=hash-mapping
  size: 13904
  timestamp: 1725784191021
- conda: https://conda.anaconda.org/conda-forge/linux-64/unicodedata2-16.0.0-py312h66e93f0_0.conda
  sha256: 638916105a836973593547ba5cf4891d1f2cb82d1cf14354fcef93fd5b941cdc
  md5: 617f5d608ff8c28ad546e5d9671cbb95
  depends:
  - __glibc >=2.17,<3.0.a0
  - libgcc >=13
  - python >=3.12,<3.13.0a0
  - python_abi 3.12.* *_cp312
  license: Apache-2.0
  license_family: Apache
  purls:
  - pkg:pypi/unicodedata2?source=compressed-mapping
  size: 404401
  timestamp: 1736692621599
- conda: https://conda.anaconda.org/conda-forge/linux-64/uriparser-0.9.8-hac33072_0.conda
  sha256: 2aad2aeff7c69a2d7eecd7b662eef756b27d6a6b96f3e2c2a7071340ce14543e
  md5: d71d3a66528853c0a1ac2c02d79a0284
  depends:
  - libgcc-ng >=12
  - libstdcxx-ng >=12
  license: BSD-3-Clause
  license_family: BSD
  purls: []
  size: 48270
  timestamp: 1715010035325
- conda: https://conda.anaconda.org/conda-forge/noarch/urllib3-2.3.0-pyhd8ed1ab_0.conda
  sha256: 114919ffa80c328127dab9c8e7a38f9d563c617691fb81fccb11c1e86763727e
  md5: 32674f8dbfb7b26410ed580dd3c10a29
  depends:
  - brotli-python >=1.0.9
  - h2 >=4,<5
  - pysocks >=1.5.6,<2.0,!=1.5.7
  - python >=3.9
  - zstandard >=0.18.0
  license: MIT
  license_family: MIT
  purls:
  - pkg:pypi/urllib3?source=hash-mapping
  size: 100102
  timestamp: 1734859520452
- conda: https://conda.anaconda.org/conda-forge/noarch/virtualenv-20.30.0-pyhd8ed1ab_0.conda
  sha256: 1dbb24b144f7b8400b30cca760cdee1b7de61716cd7f06d7ea82b741645823ce
  md5: c0e0b4a09aa5a698a1bdd4ebfe28be38
  depends:
  - distlib >=0.3.7,<1
  - filelock >=3.12.2,<4
  - platformdirs >=3.9.1,<5
  - python >=3.9
  license: MIT
  license_family: MIT
  purls:
  - pkg:pypi/virtualenv?source=hash-mapping
  size: 3635535
  timestamp: 1743474070226
- conda: https://conda.anaconda.org/conda-forge/linux-64/x265-3.5-h924138e_3.tar.bz2
  sha256: 76c7405bcf2af639971150f342550484efac18219c0203c5ee2e38b8956fe2a0
  md5: e7f6ed84d4623d52ee581325c1587a6b
  depends:
  - libgcc-ng >=10.3.0
  - libstdcxx-ng >=10.3.0
  license: GPL-2.0-or-later
  license_family: GPL
  purls: []
  size: 3357188
  timestamp: 1646609687141
- conda: https://conda.anaconda.org/conda-forge/linux-64/xerces-c-3.2.5-h988505b_2.conda
  sha256: 339ab0ff05170a295e59133cd0fa9a9c4ba32b6941c8a2a73484cc13f81e248a
  md5: 9dda9667feba914e0e80b95b82f7402b
  depends:
  - __glibc >=2.17,<3.0.a0
  - icu >=75.1,<76.0a0
  - libgcc >=13
  - libnsl >=2.0.1,<2.1.0a0
  - libstdcxx >=13
  license: Apache-2.0
  license_family: Apache
  purls: []
  size: 1648243
  timestamp: 1727733890754
- conda: https://conda.anaconda.org/conda-forge/linux-64/xorg-libxau-1.0.12-hb9d3cd8_0.conda
  sha256: ed10c9283974d311855ae08a16dfd7e56241fac632aec3b92e3cfe73cff31038
  md5: f6ebe2cb3f82ba6c057dde5d9debe4f7
  depends:
  - __glibc >=2.17,<3.0.a0
  - libgcc >=13
  license: MIT
  license_family: MIT
  purls: []
  size: 14780
  timestamp: 1734229004433
- conda: https://conda.anaconda.org/conda-forge/linux-64/xorg-libxdmcp-1.1.5-hb9d3cd8_0.conda
  sha256: 6b250f3e59db07c2514057944a3ea2044d6a8cdde8a47b6497c254520fade1ee
  md5: 8035c64cb77ed555e3f150b7b3972480
  depends:
  - __glibc >=2.17,<3.0.a0
  - libgcc >=13
  license: MIT
  license_family: MIT
  purls: []
  size: 19901
  timestamp: 1727794976192
- conda: https://conda.anaconda.org/conda-forge/noarch/xyzservices-2025.1.0-pyhd8ed1ab_0.conda
  sha256: 9978c22319e85026d5a4134944f73bac820c948ca6b6c32af6b6985b5221cd8a
  md5: fdf07e281a9e5e10fc75b2dd444136e9
  depends:
  - python >=3.8
  license: BSD-3-Clause
  license_family: BSD
  purls:
  - pkg:pypi/xyzservices?source=hash-mapping
  size: 48641
  timestamp: 1737234992057
- conda: https://conda.anaconda.org/conda-forge/linux-64/yaml-0.2.5-h7f98852_2.tar.bz2
  sha256: a4e34c710eeb26945bdbdaba82d3d74f60a78f54a874ec10d373811a5d217535
  md5: 4cb3ad778ec2d5a7acbdf254eb1c42ae
  depends:
  - libgcc-ng >=9.4.0
  license: MIT
  license_family: MIT
  purls: []
  size: 89141
  timestamp: 1641346969816
- conda: https://conda.anaconda.org/conda-forge/noarch/zipp-3.21.0-pyhd8ed1ab_1.conda
  sha256: 567c04f124525c97a096b65769834b7acb047db24b15a56888a322bf3966c3e1
  md5: 0c3cc595284c5e8f0f9900a9b228a332
  depends:
  - python >=3.9
  license: MIT
  license_family: MIT
  purls:
  - pkg:pypi/zipp?source=hash-mapping
  size: 21809
  timestamp: 1732827613585
- conda: https://conda.anaconda.org/conda-forge/linux-64/zlib-1.3.1-hb9d3cd8_2.conda
  sha256: 5d7c0e5f0005f74112a34a7425179f4eb6e73c92f5d109e6af4ddeca407c92ab
  md5: c9f075ab2f33b3bbee9e62d4ad0a6cd8
  depends:
  - __glibc >=2.17,<3.0.a0
  - libgcc >=13
  - libzlib 1.3.1 hb9d3cd8_2
  license: Zlib
  license_family: Other
  purls: []
  size: 92286
  timestamp: 1727963153079
- conda: https://conda.anaconda.org/conda-forge/linux-64/zstandard-0.23.0-py312h66e93f0_1.conda
  sha256: b4fd6bd1cb87a183a8bbe85b4e87a1e7c51473309d0d82cd88d38fb021bcf41e
  md5: d28b82fcc8d1b462b595af4b15a6cdcf
  depends:
  - __glibc >=2.17,<3.0.a0
  - cffi >=1.11
  - libgcc >=13
  - python >=3.12,<3.13.0a0
  - python_abi 3.12.* *_cp312
  license: BSD-3-Clause
  license_family: BSD
  purls:
  - pkg:pypi/zstandard?source=hash-mapping
  size: 731658
  timestamp: 1741853415477
- conda: https://conda.anaconda.org/conda-forge/linux-64/zstd-1.5.7-hb8e6e7a_2.conda
  sha256: a4166e3d8ff4e35932510aaff7aa90772f84b4d07e9f6f83c614cba7ceefe0eb
  md5: 6432cb5d4ac0046c3ac0a8a0f95842f9
  depends:
  - __glibc >=2.17,<3.0.a0
  - libgcc >=13
  - libstdcxx >=13
  - libzlib >=1.3.1,<2.0a0
  license: BSD-3-Clause
  license_family: BSD
  purls: []
  size: 567578
  timestamp: 1742433379869<|MERGE_RESOLUTION|>--- conflicted
+++ resolved
@@ -177,7 +177,6 @@
       - conda: https://conda.anaconda.org/s1-etad/noarch/s1etad_tools-0.8.1-py_0.tar.bz2
       - conda: https://conda.anaconda.org/conda-forge/linux-64/scikit-learn-1.6.1-py312h7a48858_0.conda
       - conda: https://conda.anaconda.org/conda-forge/linux-64/scipy-1.15.2-py312ha707e6e_0.conda
-      - conda: https://conda.anaconda.org/conda-forge/noarch/sentineleof-0.11.0-pyhd8ed1ab_0.conda
       - conda: https://conda.anaconda.org/conda-forge/noarch/setuptools-75.8.2-pyhff2d567_0.conda
       - conda: https://conda.anaconda.org/conda-forge/noarch/setuptools-scm-8.2.1-pyhd8ed1ab_0.conda
       - conda: https://conda.anaconda.org/conda-forge/noarch/setuptools_scm-8.2.1-hd8ed1ab_0.conda
@@ -429,7 +428,6 @@
       - conda: https://conda.anaconda.org/s1-etad/noarch/s1etad_tools-0.8.1-py_0.tar.bz2
       - conda: https://conda.anaconda.org/conda-forge/linux-64/scikit-learn-1.6.1-py312h7a48858_0.conda
       - conda: https://conda.anaconda.org/conda-forge/linux-64/scipy-1.15.2-py312ha707e6e_0.conda
-      - conda: https://conda.anaconda.org/conda-forge/noarch/sentineleof-0.11.0-pyhd8ed1ab_0.conda
       - conda: https://conda.anaconda.org/conda-forge/noarch/setuptools-75.8.2-pyhff2d567_0.conda
       - conda: https://conda.anaconda.org/conda-forge/noarch/setuptools-scm-8.2.1-pyhd8ed1ab_0.conda
       - conda: https://conda.anaconda.org/conda-forge/noarch/setuptools_scm-8.2.1-hd8ed1ab_0.conda
@@ -3074,13 +3072,8 @@
   requires_python: '>=3.8'
 - pypi: .
   name: sar-pipeline
-<<<<<<< HEAD
-  version: '0.1'
-  sha256: 86ce5379f87e19b6f48fe2e4f298d5385be83286b92eccf21b97f86bb942509e
-=======
   version: 0.2.dev230+g03b3113.d20250410
   sha256: 057e393b9070d00a564e8b28c257e466b2515de8939978dae41da06a58fab6f1
->>>>>>> 52a49bad
   requires_dist:
   - asf-search>=8.1.1
   - boto3>=1.37.27
@@ -3134,20 +3127,6 @@
   - pkg:pypi/scipy?source=hash-mapping
   size: 17064784
   timestamp: 1739791925628
-- conda: https://conda.anaconda.org/conda-forge/noarch/sentineleof-0.11.0-pyhd8ed1ab_0.conda
-  sha256: 515a2863794c96d2ab23d0d2125b2a6c3dbad0df4cead71891140b3fb92268b2
-  md5: f5167c725bfc2f75d01052c2524223de
-  depends:
-  - click
-  - python >=3.9
-  - python-dateutil
-  - requests
-  license: MIT
-  license_family: MIT
-  purls:
-  - pkg:pypi/sentineleof?source=hash-mapping
-  size: 31953
-  timestamp: 1743485809440
 - conda: https://conda.anaconda.org/conda-forge/noarch/setuptools-75.8.2-pyhff2d567_0.conda
   sha256: 91d664ace7c22e787775069418daa9f232ee8bafdd0a6a080a5ed2395a6fa6b2
   md5: 9bddfdbf4e061821a1a443f93223be61
