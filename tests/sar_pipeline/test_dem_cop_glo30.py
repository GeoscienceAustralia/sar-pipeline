from affine import Affine
from dataclasses import dataclass
import math
import pytest
import rasterio
from pathlib import Path
import shapely.geometry

from sar_pipeline.utils.spatial import BoundingBox

<<<<<<< HEAD
from sar_pipeline.nci.preparation.dem_cop_glo30 import (
    buffer_bounds_cop_glo30,
=======
from sar_pipeline.dem.cop_glo30 import (
>>>>>>> d870fcd9
    get_cop_glo30_spacing,
    get_cop_glo30_tile_transform,
    make_empty_cop_glo30_profile_for_bounds,
)


@dataclass
class TestCopDem:
    requested_bounds: tuple[float, float, float, float]
    expanded_bounds: tuple[float, float, float, float]
    expanded_shape: tuple[int, int]
    spacing: tuple[float, float]
    bounds_array_file: str

    @property
    def containing_tiles_bounds(self):
        containing_bounds = (
            math.floor(self.requested_bounds[0]) - 0.5 * self.spacing[0],
            math.floor(self.requested_bounds[1]) + 0.5 * self.spacing[1],
            math.ceil(self.requested_bounds[2]) - 0.5 * self.spacing[0],
            math.ceil(self.requested_bounds[3]) + 0.5 * self.spacing[1],
        )
        return containing_bounds

    @property
    def topleft_tile_transform(self):
        return Affine(
            a=self.spacing[0],
            b=0,
            c=self.containing_tiles_bounds[0],
            d=0,
            e=-self.spacing[1],
            f=self.containing_tiles_bounds[3],
        )

    @property
    def profile(self):
        with rasterio.open(self.bounds_array_file) as src:
            profile = src.profile
        return profile

    @property
    def buffered_by_world_one_tenth_degree(self):
        buffer = 0.1
        bounds_poly = shapely.geometry.box(*self.requested_bounds)
        buffered_poly = bounds_poly.buffer(buffer)
        buffered_bounds = BoundingBox(*buffered_poly.bounds)

        # Set limits on bounds
        buffered_bounds.xmin = max(buffered_bounds.xmin, -180.0)
        buffered_bounds.ymin = max(buffered_bounds.ymin, -90.0)
        buffered_bounds.xmax = min(buffered_bounds.xmax, 180 - 0.5 * self.spacing[0])
        buffered_bounds.ymax = min(buffered_bounds.ymax, 90.0)

        return buffered_bounds

    @property
    def buffered_by_pixel_10(self):
        buffer_px = 10
        buffer_world_x = buffer_px * self.spacing[0]
        buffer_world_y = buffer_px * self.spacing[1]

        buffered_bounds = BoundingBox(*self.requested_bounds)

        # Set limits on bounds
        buffered_bounds.xmin = max(buffered_bounds.xmin - buffer_world_x, -180.0)
        buffered_bounds.ymin = max(buffered_bounds.ymin - buffer_world_y, -90.0)
        buffered_bounds.xmax = min(
            buffered_bounds.xmax + buffer_world_x, 180 - 0.5 * self.spacing[0]
        )
        buffered_bounds.ymax = min(buffered_bounds.ymax + buffer_world_y, 90.0)

        return buffered_bounds


CURRENT_DIR = Path(__file__).parent.resolve()

TEST_DATA_PATH = CURRENT_DIR / "data/copernicus_30m_world/"
test_single_tile_ocean_in_tile = TestCopDem(
    (161.00062, -69.00084, 161.002205, -69.00027),
    (161.0001388888889, -69.00097222222223, 161.0023611111111, -69.0001388888889),
    (4, 3),
    (0.0005555555555555556, 0.0002777777777777778),
    str(TEST_DATA_PATH / "cop_dem_ocean_and_land_1_1_4_3.tif"),
)

test_single_tile_land_in_tile = TestCopDem(
    (162.67257663025052, -70.73588517869858, 162.67516972746182, -70.73474602514219),
    (162.67236111111112, -70.73597222222223, 162.67569444444445, -70.73458333333333),
    (4, 5),
    (0.0008333333333333333, 0.0002777777777777778),
    str(TEST_DATA_PATH / "cop_dem_S71_2007_2645_4_5.tif"),
)

test_dem_three_tiles_and_ocean = TestCopDem(
    (161.9981536608549, -70.00076846229373, 162.00141174891965, -69.99912324943375),
    (161.99791666666667, -70.00097222222223, 162.00180555555556, -69.99902777777778),
    (7, 7),
    (0.0005555555555555556, 0.0002777777777777778),
    TEST_DATA_PATH / "cop_dem_ocean_and_land_1797_3597_7_7.tif",
)
test_dem_two_tiles_same_latitude = TestCopDem(
    (161.96252, -70.75924, 162.10388, -70.72293),
    (161.96208333333334, -70.75930555555556, 162.10458333333332, -70.72291666666668),
    (171, 131),
    (0.0008333333333333333, 0.0002777777777777778),
    TEST_DATA_PATH / "cop_dem_S71_1155_2603_171_131.tif",
)

areas = [
    test_single_tile_ocean_in_tile,
    test_single_tile_land_in_tile,
    test_dem_three_tiles_and_ocean,
    test_dem_two_tiles_same_latitude,
]


@pytest.mark.parametrize("area", areas)
def test_buffer_bounds_cop_glo30(area: TestCopDem):
    assert (
        buffer_bounds_cop_glo30(area.requested_bounds, world_buffer=0.1)
        == area.buffered_by_world_one_tenth_degree
    )

    assert (
        buffer_bounds_cop_glo30(area.requested_bounds, pixel_buffer=10)
        == area.buffered_by_pixel_10
    )


@pytest.mark.parametrize("area", areas)
def test_get_cop_glo30_spacing(area: TestCopDem):
    assert get_cop_glo30_spacing(area.requested_bounds) == area.spacing


@pytest.mark.parametrize("area", areas)
def test_get_cop_glo30_tile_transform(area: TestCopDem):
    assert (
        get_cop_glo30_tile_transform(
            area.requested_bounds[0],
            area.requested_bounds[3],
            area.spacing[0],
            area.spacing[1],
        )
        == area.topleft_tile_transform
    )


@pytest.mark.parametrize("area", areas)
def test_make_empty_cop_glo30_profile_for_bounds(area: TestCopDem):
    _, profile = make_empty_cop_glo30_profile_for_bounds(area.requested_bounds)

    assert profile["width"] == area.profile["width"]
    assert profile["height"] == area.profile["height"]
    assert profile["driver"] == area.profile["driver"]
    assert profile["transform"].a == pytest.approx(area.profile["transform"].a)
    assert profile["transform"].c == pytest.approx(area.profile["transform"].c)
    assert profile["transform"].e == pytest.approx(area.profile["transform"].e)
    assert profile["transform"].f == pytest.approx(area.profile["transform"].f)<|MERGE_RESOLUTION|>--- conflicted
+++ resolved
@@ -8,12 +8,7 @@
 
 from sar_pipeline.utils.spatial import BoundingBox
 
-<<<<<<< HEAD
-from sar_pipeline.nci.preparation.dem_cop_glo30 import (
-    buffer_bounds_cop_glo30,
-=======
 from sar_pipeline.dem.cop_glo30 import (
->>>>>>> d870fcd9
     get_cop_glo30_spacing,
     get_cop_glo30_tile_transform,
     make_empty_cop_glo30_profile_for_bounds,
